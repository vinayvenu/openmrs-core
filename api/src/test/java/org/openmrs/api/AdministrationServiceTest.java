/**
 * The contents of this file are subject to the OpenMRS Public License
 * Version 1.0 (the "License"); you may not use this file except in
 * compliance with the License. You may obtain a copy of the License at
 * http://license.openmrs.org
 *
 * Software distributed under the License is distributed on an "AS IS"
 * basis, WITHOUT WARRANTY OF ANY KIND, either express or implied. See the
 * License for the specific language governing rights and limitations
 * under the License.
 *
 * Copyright (C) OpenMRS, LLC.  All Rights Reserved.
 */
package org.openmrs.api;

import static org.junit.Assert.assertEquals;
import static org.junit.Assert.assertNull;
import static org.junit.Assert.fail;
import static org.mockito.Mockito.mock;

import java.util.ArrayList;
import java.util.Date;
import java.util.List;
import java.util.Locale;

import org.junit.Assert;
import org.junit.Before;
import org.junit.Ignore;
import org.junit.Test;
import org.openmrs.GlobalProperty;
import org.openmrs.ImplementationId;
import org.openmrs.User;
import org.openmrs.api.context.Context;
<<<<<<< HEAD
import org.openmrs.customdatatype.datatype.BooleanDatatype;
=======
>>>>>>> 0dc65364
import org.openmrs.customdatatype.datatype.DateDatatype;
import org.openmrs.test.BaseContextSensitiveTest;
import org.openmrs.test.Verifies;
import org.openmrs.util.HttpClient;
import org.openmrs.util.OpenmrsConstants;

import org.springframework.validation.BindException;
import org.springframework.validation.Errors;

/**
 * TODO clean up and finish this test class. Should test all methods in the
 * {@link AdministrationService}
 */
public class AdministrationServiceTest extends BaseContextSensitiveTest {
	
	private AdministrationService adminService = null;
	
	protected static final String ADMIN_INITIAL_DATA_XML = "org/openmrs/api/include/AdministrationServiceTest-globalproperties.xml";
	
	private HttpClient implementationHttpClient;
	
	/**
	 * Run this before each unit test in this class. It simply assigns the services used in this
	 * class to private variables The "@Before" method in {@link BaseContextSensitiveTest} is run
	 * right before this method and sets up the initial data set and authenticates to the Context
	 * 
	 * @throws Exception
	 */
	@Before
	public void runBeforeEachTest() throws Exception {
		if (adminService == null) {
			adminService = Context.getAdministrationService();
			implementationHttpClient = mock(HttpClient.class);
			adminService.setImplementationIdHttpClient(implementationHttpClient);
		}
		
	}
	
	/**
	 * Tests the AdministrationService.executeSql method with a sql statement containing a valid
	 * group by clause
	 * 
	 * @see {@link AdministrationService#executeSQL(String,null)}
	 */
	@Test
	@Verifies(value = "should execute sql containing group by", method = "executeSQL(String,null)")
	public void executeSQL_shouldExecuteSqlContainingGroupBy() throws Exception {
		
		String sql = "select encounter1_.location_id, encounter1_.creator, encounter1_.encounter_type, encounter1_.form_id, location2_.location_id, count(obs0_.obs_id) from obs obs0_ right outer join encounter encounter1_ on obs0_.encounter_id=encounter1_.encounter_id inner join location location2_ on encounter1_.location_id=location2_.location_id inner join users user3_ on encounter1_.creator=user3_.user_id inner join person user3_1_ on user3_.user_id=user3_1_.person_id inner join encounter_type encountert4_ on encounter1_.encounter_type=encountert4_.encounter_type_id inner join form form5_ on encounter1_.form_id=form5_.form_id where encounter1_.date_created>='2007-05-05' and encounter1_.date_created<= '2008-05-05' group by encounter1_.location_id, encounter1_.creator , encounter1_.encounter_type , encounter1_.form_id";
		adminService.executeSQL(sql, true);
		
		String sql2 = "select encounter_id, count(*) from encounter encounter_id group by encounter_id";
		adminService.executeSQL(sql2, true);
	}
	
	/**
	 * @see AdministrationService#setImplementationId(ImplementationId)
	 */
	@Test
	@Verifies(value = "should not fail if given implementationId is null", method = "setImplementationId(ImplementationId)")
	public void setImplementationId_shouldNotFailIfGivenImplementationIdIsNull() throws Exception {
		// save a null impl id. no exception thrown
		adminService.setImplementationId(null);
		ImplementationId afterNull = adminService.getImplementationId();
		assertNull("There shouldn't be an impl id defined after setting a null impl id", afterNull);
	}
	
	/**
	 * This uses a try/catch so that we can make sure no blank id is saved to the database.
	 * 
	 * @see AdministrationService#setImplementationId(ImplementationId)
	 */
	@Test()
	@Verifies(value = "should throw APIException if given empty implementationId object", method = "setImplementationId(ImplementationId)")
	public void setImplementationId_shouldThrowAPIExceptionIfGivenEmptyImplementationIdObject() throws Exception {
		// save a blank impl id. exception thrown
		try {
			adminService.setImplementationId(new ImplementationId());
			fail("An exception should be thrown on a blank impl id save");
		}
		catch (APIException e) {
			// expected exception
		}
		ImplementationId afterBlank = adminService.getImplementationId();
		assertNull("There shouldn't be an impl id defined after setting a blank impl id", afterBlank);
	}
	
	/**
	 * This uses a try/catch so that we can make sure no blank id is saved to the database.
	 * 
	 * @see {@link AdministrationService#setImplementationId(ImplementationId)}
	 */
	@Test
	@Verifies(value = "should throw APIException if given a caret in the implementationId code", method = "setImplementationId(ImplementationId)")
	public void setImplementationId_shouldThrowAPIExceptionIfGivenACaretInTheImplementationIdCode() throws Exception {
		// save an impl id with an invalid hl7 code
		ImplementationId invalidId = new ImplementationId();
		invalidId.setImplementationId("caret^caret");
		invalidId.setName("an invalid impl id for a unit test");
		invalidId.setPassphrase("some valid passphrase");
		invalidId.setDescription("Some valid description");
		try {
			adminService.setImplementationId(invalidId);
			fail("An exception should be thrown on an invalid impl id save");
		}
		catch (APIException e) {
			// expected exception
		}
		ImplementationId afterInvalid = adminService.getImplementationId();
		assertNull("There shouldn't be an impl id defined after setting an invalid impl id", afterInvalid);
	}
	
	/**
	 * @see {@link AdministrationService#setImplementationId(ImplementationId)}
	 */
	@Test
	@Verifies(value = "should throw APIException if given a pipe in the implementationId code", method = "setImplementationId(ImplementationId)")
	public void setImplementationId_shouldThrowAPIExceptionIfGivenAPipeInTheImplementationIdCode() throws Exception {
		// save an impl id with an invalid hl7 code
		ImplementationId invalidId2 = new ImplementationId();
		invalidId2.setImplementationId("pipe|pipe");
		invalidId2.setName("an invalid impl id for a unit test");
		invalidId2.setPassphrase("some valid passphrase");
		invalidId2.setDescription("Some valid description");
		try {
			adminService.setImplementationId(invalidId2);
			fail("An exception should be thrown on an invalid impl id save");
		}
		catch (APIException e) {
			// expected exception
		}
		ImplementationId afterInvalid2 = adminService.getImplementationId();
		assertNull("There shouldn't be an impl id defined after setting an invalid impl id", afterInvalid2);
	}
	
	/**
	 * @see AdministrationService#setImplementationId(ImplementationId)
	 */
	@Test
	@Ignore
	@Verifies(value = "should create implementation id in database", method = "setImplementationId(ImplementationId)")
	public void setImplementationId_shouldCreateImplementationIdInDatabase() throws Exception {
		// save a valid impl id
		ImplementationId validId = new ImplementationId();
		validId.setImplementationId("JUNIT-TEST");
		validId.setName("JUNIT-TEST implementation id");
		validId.setPassphrase("This is the junit test passphrase");
		validId.setDescription("This is the junit impl id used for testing of the openmrs API only.");
		adminService.setImplementationId(validId);
		
		assertEquals(validId, adminService.getImplementationId());
	}
	
	/**
	 * @see AdministrationService#setImplementationId(ImplementationId)
	 */
	@Test
	@Ignore
	@Verifies(value = "should overwrite implementation id in database if exists", method = "setImplementationId(ImplementationId)")
	public void setImplementationId_shouldOverwriteImplementationIdInDatabaseIfExists() throws Exception {
		executeDataSet("org/openmrs/api/include/AdministrationServiceTest-general.xml");
		
		// sanity check to make sure we have an implementation id
		Assert.assertNotNull(adminService.getImplementationId());
		Context.clearSession(); // so a NonUniqueObjectException doesn't occur on the global property later
		
		// save a second valid id
		ImplementationId validId2 = new ImplementationId();
		validId2.setImplementationId("JUNIT-TEST 2");
		validId2.setName("JUNIT-TEST (#2) implementation id");
		validId2.setPassphrase("This is the junit test passphrase 2");
		validId2.setDescription("This is the junit impl id (2) used for testing of the openmrs API only.");
		adminService.setImplementationId(validId2);
		assertEquals(validId2, adminService.getImplementationId());
	}
	
	/**
	 * @see AdministrationService#setImplementationId(ImplementationId)
	 */
	@Test
	@Ignore
	@Verifies(value = "should set uuid on implementation id global property", method = "setImplementationId(ImplementationId)")
	public void setImplementationId_shouldSetUuidOnImplementationIdGlobalProperty() throws Exception {
		ImplementationId validId = new ImplementationId();
		validId.setImplementationId("JUNIT-TEST");
		validId.setName("JUNIT-TEST implementation id");
		validId.setPassphrase("This is the junit test passphrase");
		validId.setDescription("This is the junit impl id used for testing of the openmrs API only.");
		adminService.setImplementationId(validId);
		
		GlobalProperty gp = adminService.getGlobalPropertyObject(OpenmrsConstants.GLOBAL_PROPERTY_IMPLEMENTATION_ID);
		Assert.assertNotNull(gp.getUuid());
	}
	
	/**
	 * @see {@link AdministrationService#getGlobalProperty(String)}
	 */
	@Test
	@Verifies(value = "should not fail with null propertyName", method = "getGlobalProperty(String)")
	public void getGlobalProperty_shouldNotFailWithNullPropertyName() throws Exception {
		adminService.getGlobalProperty(null);
	}
	
	/**
	 * @see {@link AdministrationService#getGlobalProperty(String)}
	 */
	@Test
	@Verifies(value = "should get property value given valid property name", method = "getGlobalProperty(String)")
	public void getGlobalProperty_shouldGetPropertyValueGivenValidPropertyName() throws Exception {
		// put the global property into the database
		executeDataSet("org/openmrs/api/include/AdministrationServiceTest-globalproperties.xml");
		
		String propertyValue = adminService.getGlobalProperty("a_valid_gp_key");
		
		Assert.assertEquals("correct-value", propertyValue);
	}
	
	/**
	 * @see {@link AdministrationService#getGlobalProperty(String,String)}
	 */
	@Test
	@Verifies(value = "should not fail with null default value", method = "getGlobalProperty(String,String)")
	public void getGlobalProperty_shouldNotFailWithNullDefaultValue() throws Exception {
		adminService.getGlobalProperty("asdfsadfsafd", null);
	}
	
	/**
	 * @see {@link AdministrationService#updateGlobalProperty(String,String)}
	 */
	@Test
	@Verifies(value = "should update global property in database", method = "updateGlobalProperty(String,String)")
	public void updateGlobalProperty_shouldUpdateGlobalPropertyInDatabase() throws Exception {
		executeDataSet("org/openmrs/api/include/AdministrationServiceTest-globalproperties.xml");
		
		String propertyValue = adminService.getGlobalProperty("a_valid_gp_key");
		Assert.assertEquals("correct-value", propertyValue);
		
		adminService.updateGlobalProperty("a_valid_gp_key", "new-value");
		
		String newValue = adminService.getGlobalProperty("a_valid_gp_key");
		Assert.assertEquals("new-value", newValue);
	}
	
	/**
	 * @see {@link AdministrationService#updateGlobalProperty(String,String)}
	 */
	@Test(expected = IllegalStateException.class)
	@Verifies(value = "should fail if global property being updated does not already exist", method = "updateGlobalProperty(String,String)")
	public void updateGlobalProperty_shouldFailIfGlobalPropertyBeingUpdatedDoesNotAlreadyExist() throws Exception {
		executeDataSet("org/openmrs/api/include/AdministrationServiceTest-globalproperties.xml");
		adminService.updateGlobalProperty("a_invalid_gp_key", "asdfsadfsafd");
	}
	
	/**
	 * @see {@link AdministrationService#updateGlobalProperty(String,String)}
	 */
	@Test
	@Verifies(value = "should update a global property whose typed value is handled by a custom datatype", method = "updateGlobalProperty(String,String)")
	public void updateGlobalProperty_shouldUpdateAGlobalPropertyWhoseTypedvalueIsHandledByACustomDatatype() throws Exception {
		GlobalProperty gp = new GlobalProperty();
		gp.setProperty("Flag");
		gp.setDatatypeClassname(BooleanDatatype.class.getName());
		gp.setValue(Boolean.FALSE);
		adminService.saveGlobalProperty(gp);
		Assert.assertEquals(adminService.getGlobalProperty("Flag"), "false");
		
		adminService.updateGlobalProperty("Flag", Boolean.TRUE.toString());
		Assert.assertEquals(adminService.getGlobalProperty("Flag"), "true");
	}
	
	/**
	 * @see {@link AdministrationService#setGlobalProperty(String,String)}
	 */
	@Test
	@Verifies(value = "should create global property in database", method = "setGlobalProperty(String,String)")
	public void setGlobalProperty_shouldCreateGlobalPropertyInDatabase() throws Exception {
		String newKey = "new_gp_key";
		
		String initialValue = adminService.getGlobalProperty(newKey);
		Assert.assertNull(initialValue); // ensure gp doesnt exist before test
		adminService.setGlobalProperty(newKey, "new_key");
		
		String newValue = adminService.getGlobalProperty(newKey);
		Assert.assertNotNull(newValue);
	}
	
	/**
	 * @see {@link AdministrationService#setGlobalProperty(String,String)}
	 */
	@Test
	@Verifies(value = "should overwrite global property if exists", method = "setGlobalProperty(String,String)")
	public void setGlobalProperty_shouldOverwriteGlobalPropertyIfExists() throws Exception {
		
		executeDataSet("org/openmrs/api/include/AdministrationServiceTest-globalproperties.xml");
		
		String propertyValue = adminService.getGlobalProperty("a_valid_gp_key");
		Assert.assertEquals("correct-value", propertyValue);
		
		adminService.setGlobalProperty("a_valid_gp_key", "new-value");
		
		String newValue = adminService.getGlobalProperty("a_valid_gp_key");
		Assert.assertEquals("new-value", newValue);
		
	}
	
	/**
	 * @see {@link AdministrationService#setGlobalProperty(String,String)}
	 */
	@Test
	@Verifies(value = "should save a global property whose typed value is handled by a custom datatype", method = "setGlobalProperty(String,String)")
	public void setGlobalProperty_shouldSaveAGlobalPropertyWhoseTypedValueIsHandledByACustomDatatype() throws Exception {
		
		String newKey = "Flag";
		String initialValue = adminService.getGlobalProperty(newKey);
		Assert.assertNull(initialValue);
		
		adminService.setGlobalProperty(newKey, Boolean.FALSE.toString());
		Assert.assertEquals(adminService.getGlobalProperty("Flag"), "false");
		
	}
	
	/**
	 * @see {@link AdministrationService#getGlobalProperty(String,String)}
	 */
	@Test
	@Verifies(value = "should return default value if property name does not exist", method = "getGlobalProperty(String,String)")
	public void getGlobalProperty_shouldReturnDefaultValueIfPropertyNameDoesNotExist() throws Exception {
		String invalidKey = "asdfasdf";
		String propertyValue = adminService.getGlobalProperty(invalidKey);
		Assert.assertNull(propertyValue); // make sure there isn't a gp
		
		String value = adminService.getGlobalProperty(invalidKey, "default");
		Assert.assertEquals("default", value);
	}
	
	/**
	 * @see {@link AdministrationService#getGlobalPropertiesByPrefix(String)}
	 */
	@Test
	@Verifies(value = "should return all relevant global properties in the database", method = "getGlobalPropertiesByPrefix(String)")
	public void getGlobalPropertiesByPrefix_shouldReturnAllRelevantGlobalPropertiesInTheDatabase() throws Exception {
		executeDataSet("org/openmrs/api/include/AdministrationServiceTest-globalproperties.xml");
		
		List<GlobalProperty> properties = adminService.getGlobalPropertiesByPrefix("fake.module.");
		
		for (GlobalProperty property : properties) {
			Assert.assertTrue(property.getProperty().startsWith("fake.module."));
			Assert.assertTrue(property.getPropertyValue().startsWith("correct-value"));
		}
	}
	
	/**
	 * @see {@link AdministrationService#getAllowedLocales()}
	 */
	@Test
	@Verifies(value = "should not fail if not global property for locales allowed defined yet", method = "getAllowedLocales()")
	public void getAllowedLocales_shouldNotFailIfNotGlobalPropertyForLocalesAllowedDefinedYet() throws Exception {
		Context.getAdministrationService().purgeGlobalProperty(
		    new GlobalProperty(OpenmrsConstants.GLOBAL_PROPERTY_LOCALE_ALLOWED_LIST));
		Context.getAdministrationService().getAllowedLocales();
	}
	
	/**
	 * @see {@link AdministrationService#getGlobalPropertyByUuid(String)}
	 */
	@Test
	@Verifies(value = "should find object given valid uuid", method = "getGlobalPropertyByUuid(String)")
	public void getGlobalPropertyByUuid_shouldFindObjectGivenValidUuid() throws Exception {
		String uuid = "4f55827e-26fe-102b-80cb-0017a47871b3";
		GlobalProperty prop = Context.getAdministrationService().getGlobalPropertyByUuid(uuid);
		Assert.assertEquals("locale.allowed.list", prop.getProperty());
	}
	
	/**
	 * @see {@link AdministrationService#getGlobalPropertyByUuid(String)}
	 */
	@Test
	@Verifies(value = "should return null if no object found with given uuid", method = "getGlobalPropertyByUuid(String)")
	public void getGlobalPropertyByUuid_shouldReturnNullIfNoObjectFoundWithGivenUuid() throws Exception {
		Assert.assertNull(Context.getAdministrationService().getGlobalPropertyByUuid("some invalid uuid"));
	}
	
	/**
	 * @see AdministrationService#saveGlobalProperties(List)
	 */
	@Test
	@Verifies(value = "should not fail with empty list", method = "saveGlobalProperties(List<QGlobalProperty;>)")
	public void saveGlobalProperties_shouldNotFailWithEmptyList() throws Exception {
		Context.getAdministrationService().saveGlobalProperties(new ArrayList<GlobalProperty>());
	}
	
	/**
	 * @see AdministrationService#saveGlobalProperties(List)
	 */
	@Test
	@Verifies(value = "should save all global properties to the database", method = "saveGlobalProperties(List<QGlobalProperty;>)")
	public void saveGlobalProperties_shouldSaveAllGlobalPropertiesToTheDatabase() throws Exception {
		// get the current global properties
		List<GlobalProperty> globalProperties = Context.getAdministrationService().getAllGlobalProperties();
		
		// and now add some new ones to it
		globalProperties.add(new GlobalProperty("new prop1", "new prop value1", "desc"));
		globalProperties.add(new GlobalProperty("new prop2", "new prop value2", "desc"));
		
		Context.getAdministrationService().saveGlobalProperties(globalProperties);
		
		Assert.assertEquals("new prop value1", Context.getAdministrationService().getGlobalProperty("new prop1"));
		Assert.assertEquals("new prop value2", Context.getAdministrationService().getGlobalProperty("new prop2"));
	}
	
	/**
	 * @see AdministrationService#saveGlobalProperties(List)
	 */
	@Test
	@Verifies(value = "should assign uuid to all new properties", method = "saveGlobalProperties(List<QGlobalProperty;>)")
	public void saveGlobalProperties_shouldAssignUuidToAllNewProperties() throws Exception {
		// get the current global properties
		List<GlobalProperty> globalProperties = Context.getAdministrationService().getAllGlobalProperties();
		
		// and now add a new one to it and save it
		globalProperties.add(new GlobalProperty("new prop", "new prop value", "desc"));
		Context.getAdministrationService().saveGlobalProperties(globalProperties);
		
		Assert.assertNotNull(Context.getAdministrationService().getGlobalPropertyObject("new prop").getUuid());
	}
	
	/**
	 * @see {@link AdministrationService#getAllGlobalProperties()}
	 */
	@Test
	@Verifies(value = "should return all global properties in the database", method = "getAllGlobalProperties()")
	public void getAllGlobalProperties_shouldReturnAllGlobalPropertiesInTheDatabase() throws Exception {
		executeDataSet(ADMIN_INITIAL_DATA_XML);
<<<<<<< HEAD
		Assert.assertEquals(13, Context.getAdministrationService().getAllGlobalProperties().size());
=======
		Assert.assertEquals(19, Context.getAdministrationService().getAllGlobalProperties().size());
>>>>>>> 0dc65364
	}
	
	/**
	 * @see {@link AdministrationService#getAllowedLocales()}
	 */
	@Test
	@Verifies(value = "should return at least one locale if no locales defined in database yet", method = "getAllowedLocales()")
	public void getAllowedLocales_shouldReturnAtLeastOneLocaleIfNoLocalesDefinedInDatabaseYet() throws Exception {
		Assert.assertTrue(Context.getAdministrationService().getAllowedLocales().size() > 0);
	}
	
	/**
	 * @see {@link AdministrationService#getGlobalPropertyObject(String)}
	 */
	@Test
	@Verifies(value = "should return null when no global property match given property name", method = "getGlobalPropertyObject(String)")
	public void getGlobalPropertyObject_shouldReturnNullWhenNoGlobalPropertyMatchGivenPropertyName() throws Exception {
		executeDataSet(ADMIN_INITIAL_DATA_XML);
		Assert.assertNull(Context.getAdministrationService().getGlobalPropertyObject("magicResistSkill"));
	}
	
	/**
	 * @see {@link AdministrationService#getImplementationId()}
	 */
	@Test
	@Verifies(value = "should return null if no implementation id is defined yet", method = "getImplementationId()")
	public void getImplementationId_shouldReturnNullIfNoImplementationIdIsDefinedYet() throws Exception {
		executeDataSet(ADMIN_INITIAL_DATA_XML);
		Assert.assertNull(Context.getAdministrationService().getImplementationId());
	}
	
	/**
	 * @see {@link AdministrationService#getPresentationLocales()}
	 */
	@Test
	@Ignore
	//TODO: This test fails for some reason
	@Verifies(value = "should return at least one locale if no locales defined in database yet", method = "getPresentationLocales()")
	public void getPresentationLocales_shouldReturnAtLeastOneLocaleIfNoLocalesDefinedInDatabaseYet() throws Exception {
		Assert.assertTrue(Context.getAdministrationService().getPresentationLocales().size() > 0);
	}
	
	/**
	 * @see {@link AdministrationService#getPresentationLocales()}
	 */
	@Test
	@Verifies(value = "should not return more locales than message source service locales", method = "getPresentationLocales()")
	public void getPresentationLocales_shouldNotReturnMoreLocalesThanMessageSourceServiceLocales() throws Exception {
		Assert.assertFalse(Context.getAdministrationService().getPresentationLocales().size() > Context
		        .getMessageSourceService().getLocales().size());
	}
	
	/**
	 * @see {@link AdministrationService#getSystemVariables()}
	 */
	@Test
	@Verifies(value = "should return all registered system variables", method = "getSystemVariables()")
	public void getSystemVariables_shouldReturnAllRegisteredSystemVariables() throws Exception {
		// The method implementation adds 11 system variables
		Assert.assertEquals(11, Context.getAdministrationService().getSystemVariables().size());
	}
	
	/**
	 * @see {@link AdministrationService#purgeGlobalProperty(GlobalProperty)}
	 */
	@Test
	@Verifies(value = "should delete global property from database", method = "purgeGlobalProperty(GlobalProperty)")
	public void purgeGlobalProperty_shouldDeleteGlobalPropertyFromDatabase() throws Exception {
		executeDataSet(ADMIN_INITIAL_DATA_XML);
		AdministrationService as = Context.getAdministrationService();
		
<<<<<<< HEAD
		Assert.assertEquals(13, as.getAllGlobalProperties().size());
		as.purgeGlobalProperty(as.getGlobalPropertyObject("a_valid_gp_key"));
		Assert.assertEquals(12, as.getAllGlobalProperties().size());
=======
		Assert.assertEquals(19, as.getAllGlobalProperties().size());
		as.purgeGlobalProperty(as.getGlobalPropertyObject("a_valid_gp_key"));
		Assert.assertEquals(18, as.getAllGlobalProperties().size());
>>>>>>> 0dc65364
	}
	
	/**
	 * @see {@link AdministrationService#saveGlobalProperty(GlobalProperty)}
	 */
	@Test
	@Verifies(value = "should create global property in database", method = "saveGlobalProperty(GlobalProperty)")
	public void saveGlobalProperty_shouldCreateGlobalPropertyInDatabase() throws Exception {
		executeDataSet(ADMIN_INITIAL_DATA_XML);
		AdministrationService as = Context.getAdministrationService();
		
		as.saveGlobalProperty(new GlobalProperty("detectHiddenSkill", "100"));
		Assert.assertNotNull(as.getGlobalProperty("detectHiddenSkill"));
	}
	
	/**
	 * @see {@link AdministrationService#saveGlobalProperty(GlobalProperty)}
	 */
	@Test
	@Verifies(value = "should overwrite global property if exists", method = "saveGlobalProperty(GlobalProperty)")
	public void saveGlobalProperty_shouldOverwriteGlobalPropertyIfExists() throws Exception {
		executeDataSet(ADMIN_INITIAL_DATA_XML);
		AdministrationService as = Context.getAdministrationService();
		
		GlobalProperty gp = as.getGlobalPropertyObject("a_valid_gp_key");
		Assert.assertEquals("correct-value", gp.getPropertyValue());
		gp.setPropertyValue("new-even-more-correct-value");
		as.saveGlobalProperty(gp);
		Assert.assertEquals("new-even-more-correct-value", as.getGlobalProperty("a_valid_gp_key"));
	}
	
	/**
	 * @see {@link AdministrationService#getAllowedLocales()}
	 */
	@Test
	@Verifies(value = "should not return duplicates even if the global property has them", method = "getAllowedLocales()")
	public void getAllowedLocales_shouldNotReturnDuplicatesEvenIfTheGlobalPropertyHasThem() throws Exception {
		Context.getAdministrationService().saveGlobalProperty(
		    new GlobalProperty(OpenmrsConstants.GLOBAL_PROPERTY_LOCALE_ALLOWED_LIST, "en,fr,es,en"));
		Assert.assertEquals(3, Context.getAdministrationService().getAllowedLocales().size());
	}
	
	/**
	 * @see {@link AdministrationService#getGlobalPropertyValue()}
	 */
	@Test
	@Verifies(value = "should get property value in the proper type specified", method = "getGlobalPropertyValue()")
	public void getGlobalPropertyValue_shouldReturnValueInTheSpecifiedIntegerType() throws Exception {
		// put the global property into the database
		executeDataSet("org/openmrs/api/include/AdministrationServiceTest-globalproperties.xml");
		
		Object value = adminService.getGlobalPropertyValue("valid.integer", new Integer(4));
		
		Assert.assertTrue(value instanceof Integer);
		Assert.assertEquals(new Integer(1234), value);
	}
	
	/**
	 * @see {@link AdministrationService#getGlobalPropertyValue()}
	 */
	@Test
	@Verifies(value = "should return default value if property name does not exist", method = "getGlobalPropertyValue()")
	public void getGlobalPropertyValue_shouldReturnDefaultValueForMissingProperty() throws Exception {
		// put the global property into the database
		executeDataSet("org/openmrs/api/include/AdministrationServiceTest-globalproperties.xml");
		
		Object value = adminService.getGlobalPropertyValue("does.not.exist", new Integer(1234));
		
		Assert.assertEquals(new Integer(1234), value);
	}
	
	/**
	 * @see {@link AdministrationService#getGlobalPropertyValue()}
	 */
	@Test
	@Verifies(value = "should get property value in the proper type specified", method = "getGlobalPropertyValue()")
	public void getGlobalPropertyValue_shouldReturnValueInTheSpecifiedDoubleType() throws Exception {
		// put the global property into the database
		executeDataSet("org/openmrs/api/include/AdministrationServiceTest-globalproperties.xml");
		
		Object retValue = adminService.getGlobalPropertyValue("valid.double", new Double(4.34));
		
		Assert.assertTrue(retValue instanceof Double);
		Assert.assertEquals(new Double(1234.54), retValue);
	}
	
	/**
	 * @see {@link AdministrationService#getGlobalProperty(String)}
	 */
	@Test
	@Verifies(value = "should get property in case insensitive way", method = "getGlobalProperty(String)")
	public void getGlobalProperty_shouldGetPropertyInCaseInsensitiveWay() throws Exception {
		executeDataSet("org/openmrs/api/include/AdministrationServiceTest-globalproperties.xml");
		
		// sanity check
		String orig = adminService.getGlobalProperty("another-global-property");
		Assert.assertEquals("anothervalue", orig);
		
		// try to get a global property with invalid case
		String noprop = adminService.getGlobalProperty("ANOTher-global-property");
		Assert.assertEquals(orig, noprop);
	}
	
	/**
	 * @see {@link AdministrationService#saveGlobalProperty(GlobalProperty)}
	 */
	@Test
	@Verifies(value = "should not allow different properties to have the same string with different case", method = "saveGlobalProperty(GlobalProperty)")
	public void saveGlobalProperty_shouldNotAllowDifferentPropertiesToHaveTheSameStringWithDifferentCase() throws Exception {
		executeDataSet("org/openmrs/api/include/AdministrationServiceTest-globalproperties.xml");
		
		// sanity check
		String orig = adminService.getGlobalProperty("another-global-property");
		Assert.assertEquals("anothervalue", orig);
		
		// should match current gp and update
		GlobalProperty gp = new GlobalProperty("ANOTher-global-property", "somethingelse");
		adminService.saveGlobalProperty(gp);
		String prop = adminService.getGlobalProperty("ANOTher-global-property", "boo");
		Assert.assertEquals("somethingelse", prop);
		
		orig = adminService.getGlobalProperty("another-global-property");
		Assert.assertEquals("somethingelse", orig);
	}
	
	/**
	 * @see {@link AdministrationService#saveGlobalProperties(List<QGlobalProperty;>)}
	 */
	@Test
	@Verifies(value = "should save properties with case difference only", method = "saveGlobalProperties(List<QGlobalProperty;>)")
	public void saveGlobalProperties_shouldSavePropertiesWithCaseDifferenceOnly() throws Exception {
		int originalSize = adminService.getAllGlobalProperties().size();
		
		List<GlobalProperty> props = new ArrayList<GlobalProperty>();
		props.add(new GlobalProperty("a.property.key", "something"));
		props.add(new GlobalProperty("a.property.KEY", "somethingelse"));
		adminService.saveGlobalProperties(props);
		
		// make sure that we now have two properties
		props = adminService.getAllGlobalProperties();
		Assert.assertEquals(originalSize + 1, props.size());
		
		Assert.assertTrue(props.contains(adminService.getGlobalPropertyObject("a.property.KEY")));
	}
	
	/**
	 * @see AdministrationService#purgeGlobalProperties(List)
	 * @verifies delete global properties from database
	 */
	@Test
	public void purgeGlobalProperties_shouldDeleteGlobalPropertiesFromDatabase() throws Exception {
		int originalSize = adminService.getAllGlobalProperties().size();
		
		List<GlobalProperty> props = new ArrayList<GlobalProperty>();
		props.add(new GlobalProperty("a.property.key", "something"));
		props.add(new GlobalProperty("a.property.KEY", "somethingelse"));
		adminService.saveGlobalProperties(props);
		int afterSaveSize = adminService.getAllGlobalProperties().size();
		
		Assert.assertEquals(originalSize + 1, afterSaveSize);
		
		adminService.purgeGlobalProperties(props);
		int afterPurgeSize = adminService.getAllGlobalProperties().size();
		
		Assert.assertEquals(originalSize, afterPurgeSize);
	}
	
	/**
	 * @see AdministrationService#saveGlobalProperty(GlobalProperty)
	 * @verifies save a global property whose typed value is handled by a custom datatype
	 */
	@Test
	public void saveGlobalProperty_shouldSaveAGlobalPropertyWhoseTypedValueIsHandledByACustomDatatype() throws Exception {
		GlobalProperty gp = new GlobalProperty();
		gp.setProperty("What time is it?");
		gp.setDatatypeClassname(DateDatatype.class.getName());
		gp.setValue(new Date());
		adminService.saveGlobalProperty(gp);
		Assert.assertNotNull(gp.getValueReference());
	}
	
	/**
	 * @see AdministrationService#getSearchLocales(User)
	 * @verifies exclude not allowed locales
	 */
	@Test
	public void getSearchLocales_shouldExcludeNotAllowedLocales() throws Exception {
		//given
		Context.getAdministrationService().saveGlobalProperty(
		    new GlobalProperty(OpenmrsConstants.GLOBAL_PROPERTY_LOCALE_ALLOWED_LIST, "en_US, pl, es"));
		
		User user = Context.getAuthenticatedUser();
		user.setUserProperty(OpenmrsConstants.USER_PROPERTY_PROFICIENT_LOCALES, "es_CL, en_US, pl");
		Context.getUserService().saveUser(user, null);
		
		//when
		List<Locale> searchLocales = Context.getAdministrationService().getSearchLocales();
		
		//then
		Assert.assertTrue("en_US", searchLocales.contains(new Locale("en", "US")));
		Assert.assertTrue("pl", searchLocales.contains(new Locale("pl")));
		Assert.assertTrue("es", searchLocales.contains(new Locale("es")));
		Assert.assertFalse("es_CL", searchLocales.contains(new Locale("es", "CL")));
	}
	
	/**
	 * @see AdministrationService#getSearchLocales(User)
	 * @verifies include currently selected full locale and langugage
	 */
	@Test
	public void getSearchLocales_shouldIncludeCurrentlySelectedFullLocaleAndLangugage() throws Exception {
		//given
		Context.getAdministrationService().saveGlobalProperty(
		    new GlobalProperty(OpenmrsConstants.GLOBAL_PROPERTY_LOCALE_ALLOWED_LIST, "en_GB"));
		User user = Context.getAuthenticatedUser();
		user.setUserProperty(OpenmrsConstants.USER_PROPERTY_PROFICIENT_LOCALES, "");
		Context.getUserService().saveUser(user, null);
		Context.setLocale(new Locale("en", "GB"));
		
		//when
		List<Locale> searchLocales = Context.getAdministrationService().getSearchLocales();
		
		//then
		Assert.assertEquals(Context.getLocale(), searchLocales.get(0));
		Assert.assertEquals(new Locale(Context.getLocale().getLanguage()), searchLocales.get(1));
	}
	
	/**
	 * @see AdministrationService#getSearchLocales(User)
	 * @verifies include users proficient locales
	 */
	@Test
	public void getSearchLocales_shouldIncludeUsersProficientLocales() throws Exception {
		//given
		Context.getAdministrationService().saveGlobalProperty(
		    new GlobalProperty(OpenmrsConstants.GLOBAL_PROPERTY_LOCALE_ALLOWED_LIST, "en_GB, en_US, pl"));
		
		User user = Context.getAuthenticatedUser();
		user.setUserProperty(OpenmrsConstants.USER_PROPERTY_PROFICIENT_LOCALES, "en_GB, en_US");
		Context.getUserService().saveUser(user, null);
		
		//when
		List<Locale> searchLocales = Context.getAdministrationService().getSearchLocales();
		
		//then
		Assert.assertTrue("en_GB", searchLocales.contains(new Locale("en", "GB")));
		Assert.assertTrue("en_US", searchLocales.contains(new Locale("en", "US")));
		Assert.assertFalse("pl", searchLocales.contains(new Locale("pl")));
	}
<<<<<<< HEAD
	
	/**
	 * @see AdministrationService#validate(Object,Errors)
	 * @verifies throws APIException if the input is null
	 */
	
	@Test(expected = APIException.class)
	public void validate_shouldThrowThrowAPIExceptionIfTheInputIsNull() throws Exception {
		BindException errors = new BindException(new Object(), "");
		Context.getAdministrationService().validate(null, errors);
	}
=======
>>>>>>> 0dc65364
}
<|MERGE_RESOLUTION|>--- conflicted
+++ resolved
@@ -1,819 +1,803 @@
-/**
- * The contents of this file are subject to the OpenMRS Public License
- * Version 1.0 (the "License"); you may not use this file except in
- * compliance with the License. You may obtain a copy of the License at
- * http://license.openmrs.org
- *
- * Software distributed under the License is distributed on an "AS IS"
- * basis, WITHOUT WARRANTY OF ANY KIND, either express or implied. See the
- * License for the specific language governing rights and limitations
- * under the License.
- *
- * Copyright (C) OpenMRS, LLC.  All Rights Reserved.
- */
-package org.openmrs.api;
-
-import static org.junit.Assert.assertEquals;
-import static org.junit.Assert.assertNull;
-import static org.junit.Assert.fail;
-import static org.mockito.Mockito.mock;
-
-import java.util.ArrayList;
-import java.util.Date;
-import java.util.List;
-import java.util.Locale;
-
-import org.junit.Assert;
-import org.junit.Before;
-import org.junit.Ignore;
-import org.junit.Test;
-import org.openmrs.GlobalProperty;
-import org.openmrs.ImplementationId;
-import org.openmrs.User;
-import org.openmrs.api.context.Context;
-<<<<<<< HEAD
-import org.openmrs.customdatatype.datatype.BooleanDatatype;
-=======
->>>>>>> 0dc65364
-import org.openmrs.customdatatype.datatype.DateDatatype;
-import org.openmrs.test.BaseContextSensitiveTest;
-import org.openmrs.test.Verifies;
-import org.openmrs.util.HttpClient;
-import org.openmrs.util.OpenmrsConstants;
-
-import org.springframework.validation.BindException;
-import org.springframework.validation.Errors;
-
-/**
- * TODO clean up and finish this test class. Should test all methods in the
- * {@link AdministrationService}
- */
-public class AdministrationServiceTest extends BaseContextSensitiveTest {
-	
-	private AdministrationService adminService = null;
-	
-	protected static final String ADMIN_INITIAL_DATA_XML = "org/openmrs/api/include/AdministrationServiceTest-globalproperties.xml";
-	
-	private HttpClient implementationHttpClient;
-	
-	/**
-	 * Run this before each unit test in this class. It simply assigns the services used in this
-	 * class to private variables The "@Before" method in {@link BaseContextSensitiveTest} is run
-	 * right before this method and sets up the initial data set and authenticates to the Context
-	 * 
-	 * @throws Exception
-	 */
-	@Before
-	public void runBeforeEachTest() throws Exception {
-		if (adminService == null) {
-			adminService = Context.getAdministrationService();
-			implementationHttpClient = mock(HttpClient.class);
-			adminService.setImplementationIdHttpClient(implementationHttpClient);
-		}
-		
-	}
-	
-	/**
-	 * Tests the AdministrationService.executeSql method with a sql statement containing a valid
-	 * group by clause
-	 * 
-	 * @see {@link AdministrationService#executeSQL(String,null)}
-	 */
-	@Test
-	@Verifies(value = "should execute sql containing group by", method = "executeSQL(String,null)")
-	public void executeSQL_shouldExecuteSqlContainingGroupBy() throws Exception {
-		
-		String sql = "select encounter1_.location_id, encounter1_.creator, encounter1_.encounter_type, encounter1_.form_id, location2_.location_id, count(obs0_.obs_id) from obs obs0_ right outer join encounter encounter1_ on obs0_.encounter_id=encounter1_.encounter_id inner join location location2_ on encounter1_.location_id=location2_.location_id inner join users user3_ on encounter1_.creator=user3_.user_id inner join person user3_1_ on user3_.user_id=user3_1_.person_id inner join encounter_type encountert4_ on encounter1_.encounter_type=encountert4_.encounter_type_id inner join form form5_ on encounter1_.form_id=form5_.form_id where encounter1_.date_created>='2007-05-05' and encounter1_.date_created<= '2008-05-05' group by encounter1_.location_id, encounter1_.creator , encounter1_.encounter_type , encounter1_.form_id";
-		adminService.executeSQL(sql, true);
-		
-		String sql2 = "select encounter_id, count(*) from encounter encounter_id group by encounter_id";
-		adminService.executeSQL(sql2, true);
-	}
-	
-	/**
-	 * @see AdministrationService#setImplementationId(ImplementationId)
-	 */
-	@Test
-	@Verifies(value = "should not fail if given implementationId is null", method = "setImplementationId(ImplementationId)")
-	public void setImplementationId_shouldNotFailIfGivenImplementationIdIsNull() throws Exception {
-		// save a null impl id. no exception thrown
-		adminService.setImplementationId(null);
-		ImplementationId afterNull = adminService.getImplementationId();
-		assertNull("There shouldn't be an impl id defined after setting a null impl id", afterNull);
-	}
-	
-	/**
-	 * This uses a try/catch so that we can make sure no blank id is saved to the database.
-	 * 
-	 * @see AdministrationService#setImplementationId(ImplementationId)
-	 */
-	@Test()
-	@Verifies(value = "should throw APIException if given empty implementationId object", method = "setImplementationId(ImplementationId)")
-	public void setImplementationId_shouldThrowAPIExceptionIfGivenEmptyImplementationIdObject() throws Exception {
-		// save a blank impl id. exception thrown
-		try {
-			adminService.setImplementationId(new ImplementationId());
-			fail("An exception should be thrown on a blank impl id save");
-		}
-		catch (APIException e) {
-			// expected exception
-		}
-		ImplementationId afterBlank = adminService.getImplementationId();
-		assertNull("There shouldn't be an impl id defined after setting a blank impl id", afterBlank);
-	}
-	
-	/**
-	 * This uses a try/catch so that we can make sure no blank id is saved to the database.
-	 * 
-	 * @see {@link AdministrationService#setImplementationId(ImplementationId)}
-	 */
-	@Test
-	@Verifies(value = "should throw APIException if given a caret in the implementationId code", method = "setImplementationId(ImplementationId)")
-	public void setImplementationId_shouldThrowAPIExceptionIfGivenACaretInTheImplementationIdCode() throws Exception {
-		// save an impl id with an invalid hl7 code
-		ImplementationId invalidId = new ImplementationId();
-		invalidId.setImplementationId("caret^caret");
-		invalidId.setName("an invalid impl id for a unit test");
-		invalidId.setPassphrase("some valid passphrase");
-		invalidId.setDescription("Some valid description");
-		try {
-			adminService.setImplementationId(invalidId);
-			fail("An exception should be thrown on an invalid impl id save");
-		}
-		catch (APIException e) {
-			// expected exception
-		}
-		ImplementationId afterInvalid = adminService.getImplementationId();
-		assertNull("There shouldn't be an impl id defined after setting an invalid impl id", afterInvalid);
-	}
-	
-	/**
-	 * @see {@link AdministrationService#setImplementationId(ImplementationId)}
-	 */
-	@Test
-	@Verifies(value = "should throw APIException if given a pipe in the implementationId code", method = "setImplementationId(ImplementationId)")
-	public void setImplementationId_shouldThrowAPIExceptionIfGivenAPipeInTheImplementationIdCode() throws Exception {
-		// save an impl id with an invalid hl7 code
-		ImplementationId invalidId2 = new ImplementationId();
-		invalidId2.setImplementationId("pipe|pipe");
-		invalidId2.setName("an invalid impl id for a unit test");
-		invalidId2.setPassphrase("some valid passphrase");
-		invalidId2.setDescription("Some valid description");
-		try {
-			adminService.setImplementationId(invalidId2);
-			fail("An exception should be thrown on an invalid impl id save");
-		}
-		catch (APIException e) {
-			// expected exception
-		}
-		ImplementationId afterInvalid2 = adminService.getImplementationId();
-		assertNull("There shouldn't be an impl id defined after setting an invalid impl id", afterInvalid2);
-	}
-	
-	/**
-	 * @see AdministrationService#setImplementationId(ImplementationId)
-	 */
-	@Test
-	@Ignore
-	@Verifies(value = "should create implementation id in database", method = "setImplementationId(ImplementationId)")
-	public void setImplementationId_shouldCreateImplementationIdInDatabase() throws Exception {
-		// save a valid impl id
-		ImplementationId validId = new ImplementationId();
-		validId.setImplementationId("JUNIT-TEST");
-		validId.setName("JUNIT-TEST implementation id");
-		validId.setPassphrase("This is the junit test passphrase");
-		validId.setDescription("This is the junit impl id used for testing of the openmrs API only.");
-		adminService.setImplementationId(validId);
-		
-		assertEquals(validId, adminService.getImplementationId());
-	}
-	
-	/**
-	 * @see AdministrationService#setImplementationId(ImplementationId)
-	 */
-	@Test
-	@Ignore
-	@Verifies(value = "should overwrite implementation id in database if exists", method = "setImplementationId(ImplementationId)")
-	public void setImplementationId_shouldOverwriteImplementationIdInDatabaseIfExists() throws Exception {
-		executeDataSet("org/openmrs/api/include/AdministrationServiceTest-general.xml");
-		
-		// sanity check to make sure we have an implementation id
-		Assert.assertNotNull(adminService.getImplementationId());
-		Context.clearSession(); // so a NonUniqueObjectException doesn't occur on the global property later
-		
-		// save a second valid id
-		ImplementationId validId2 = new ImplementationId();
-		validId2.setImplementationId("JUNIT-TEST 2");
-		validId2.setName("JUNIT-TEST (#2) implementation id");
-		validId2.setPassphrase("This is the junit test passphrase 2");
-		validId2.setDescription("This is the junit impl id (2) used for testing of the openmrs API only.");
-		adminService.setImplementationId(validId2);
-		assertEquals(validId2, adminService.getImplementationId());
-	}
-	
-	/**
-	 * @see AdministrationService#setImplementationId(ImplementationId)
-	 */
-	@Test
-	@Ignore
-	@Verifies(value = "should set uuid on implementation id global property", method = "setImplementationId(ImplementationId)")
-	public void setImplementationId_shouldSetUuidOnImplementationIdGlobalProperty() throws Exception {
-		ImplementationId validId = new ImplementationId();
-		validId.setImplementationId("JUNIT-TEST");
-		validId.setName("JUNIT-TEST implementation id");
-		validId.setPassphrase("This is the junit test passphrase");
-		validId.setDescription("This is the junit impl id used for testing of the openmrs API only.");
-		adminService.setImplementationId(validId);
-		
-		GlobalProperty gp = adminService.getGlobalPropertyObject(OpenmrsConstants.GLOBAL_PROPERTY_IMPLEMENTATION_ID);
-		Assert.assertNotNull(gp.getUuid());
-	}
-	
-	/**
-	 * @see {@link AdministrationService#getGlobalProperty(String)}
-	 */
-	@Test
-	@Verifies(value = "should not fail with null propertyName", method = "getGlobalProperty(String)")
-	public void getGlobalProperty_shouldNotFailWithNullPropertyName() throws Exception {
-		adminService.getGlobalProperty(null);
-	}
-	
-	/**
-	 * @see {@link AdministrationService#getGlobalProperty(String)}
-	 */
-	@Test
-	@Verifies(value = "should get property value given valid property name", method = "getGlobalProperty(String)")
-	public void getGlobalProperty_shouldGetPropertyValueGivenValidPropertyName() throws Exception {
-		// put the global property into the database
-		executeDataSet("org/openmrs/api/include/AdministrationServiceTest-globalproperties.xml");
-		
-		String propertyValue = adminService.getGlobalProperty("a_valid_gp_key");
-		
-		Assert.assertEquals("correct-value", propertyValue);
-	}
-	
-	/**
-	 * @see {@link AdministrationService#getGlobalProperty(String,String)}
-	 */
-	@Test
-	@Verifies(value = "should not fail with null default value", method = "getGlobalProperty(String,String)")
-	public void getGlobalProperty_shouldNotFailWithNullDefaultValue() throws Exception {
-		adminService.getGlobalProperty("asdfsadfsafd", null);
-	}
-	
-	/**
-	 * @see {@link AdministrationService#updateGlobalProperty(String,String)}
-	 */
-	@Test
-	@Verifies(value = "should update global property in database", method = "updateGlobalProperty(String,String)")
-	public void updateGlobalProperty_shouldUpdateGlobalPropertyInDatabase() throws Exception {
-		executeDataSet("org/openmrs/api/include/AdministrationServiceTest-globalproperties.xml");
-		
-		String propertyValue = adminService.getGlobalProperty("a_valid_gp_key");
-		Assert.assertEquals("correct-value", propertyValue);
-		
-		adminService.updateGlobalProperty("a_valid_gp_key", "new-value");
-		
-		String newValue = adminService.getGlobalProperty("a_valid_gp_key");
-		Assert.assertEquals("new-value", newValue);
-	}
-	
-	/**
-	 * @see {@link AdministrationService#updateGlobalProperty(String,String)}
-	 */
-	@Test(expected = IllegalStateException.class)
-	@Verifies(value = "should fail if global property being updated does not already exist", method = "updateGlobalProperty(String,String)")
-	public void updateGlobalProperty_shouldFailIfGlobalPropertyBeingUpdatedDoesNotAlreadyExist() throws Exception {
-		executeDataSet("org/openmrs/api/include/AdministrationServiceTest-globalproperties.xml");
-		adminService.updateGlobalProperty("a_invalid_gp_key", "asdfsadfsafd");
-	}
-	
-	/**
-	 * @see {@link AdministrationService#updateGlobalProperty(String,String)}
-	 */
-	@Test
-	@Verifies(value = "should update a global property whose typed value is handled by a custom datatype", method = "updateGlobalProperty(String,String)")
-	public void updateGlobalProperty_shouldUpdateAGlobalPropertyWhoseTypedvalueIsHandledByACustomDatatype() throws Exception {
-		GlobalProperty gp = new GlobalProperty();
-		gp.setProperty("Flag");
-		gp.setDatatypeClassname(BooleanDatatype.class.getName());
-		gp.setValue(Boolean.FALSE);
-		adminService.saveGlobalProperty(gp);
-		Assert.assertEquals(adminService.getGlobalProperty("Flag"), "false");
-		
-		adminService.updateGlobalProperty("Flag", Boolean.TRUE.toString());
-		Assert.assertEquals(adminService.getGlobalProperty("Flag"), "true");
-	}
-	
-	/**
-	 * @see {@link AdministrationService#setGlobalProperty(String,String)}
-	 */
-	@Test
-	@Verifies(value = "should create global property in database", method = "setGlobalProperty(String,String)")
-	public void setGlobalProperty_shouldCreateGlobalPropertyInDatabase() throws Exception {
-		String newKey = "new_gp_key";
-		
-		String initialValue = adminService.getGlobalProperty(newKey);
-		Assert.assertNull(initialValue); // ensure gp doesnt exist before test
-		adminService.setGlobalProperty(newKey, "new_key");
-		
-		String newValue = adminService.getGlobalProperty(newKey);
-		Assert.assertNotNull(newValue);
-	}
-	
-	/**
-	 * @see {@link AdministrationService#setGlobalProperty(String,String)}
-	 */
-	@Test
-	@Verifies(value = "should overwrite global property if exists", method = "setGlobalProperty(String,String)")
-	public void setGlobalProperty_shouldOverwriteGlobalPropertyIfExists() throws Exception {
-		
-		executeDataSet("org/openmrs/api/include/AdministrationServiceTest-globalproperties.xml");
-		
-		String propertyValue = adminService.getGlobalProperty("a_valid_gp_key");
-		Assert.assertEquals("correct-value", propertyValue);
-		
-		adminService.setGlobalProperty("a_valid_gp_key", "new-value");
-		
-		String newValue = adminService.getGlobalProperty("a_valid_gp_key");
-		Assert.assertEquals("new-value", newValue);
-		
-	}
-	
-	/**
-	 * @see {@link AdministrationService#setGlobalProperty(String,String)}
-	 */
-	@Test
-	@Verifies(value = "should save a global property whose typed value is handled by a custom datatype", method = "setGlobalProperty(String,String)")
-	public void setGlobalProperty_shouldSaveAGlobalPropertyWhoseTypedValueIsHandledByACustomDatatype() throws Exception {
-		
-		String newKey = "Flag";
-		String initialValue = adminService.getGlobalProperty(newKey);
-		Assert.assertNull(initialValue);
-		
-		adminService.setGlobalProperty(newKey, Boolean.FALSE.toString());
-		Assert.assertEquals(adminService.getGlobalProperty("Flag"), "false");
-		
-	}
-	
-	/**
-	 * @see {@link AdministrationService#getGlobalProperty(String,String)}
-	 */
-	@Test
-	@Verifies(value = "should return default value if property name does not exist", method = "getGlobalProperty(String,String)")
-	public void getGlobalProperty_shouldReturnDefaultValueIfPropertyNameDoesNotExist() throws Exception {
-		String invalidKey = "asdfasdf";
-		String propertyValue = adminService.getGlobalProperty(invalidKey);
-		Assert.assertNull(propertyValue); // make sure there isn't a gp
-		
-		String value = adminService.getGlobalProperty(invalidKey, "default");
-		Assert.assertEquals("default", value);
-	}
-	
-	/**
-	 * @see {@link AdministrationService#getGlobalPropertiesByPrefix(String)}
-	 */
-	@Test
-	@Verifies(value = "should return all relevant global properties in the database", method = "getGlobalPropertiesByPrefix(String)")
-	public void getGlobalPropertiesByPrefix_shouldReturnAllRelevantGlobalPropertiesInTheDatabase() throws Exception {
-		executeDataSet("org/openmrs/api/include/AdministrationServiceTest-globalproperties.xml");
-		
-		List<GlobalProperty> properties = adminService.getGlobalPropertiesByPrefix("fake.module.");
-		
-		for (GlobalProperty property : properties) {
-			Assert.assertTrue(property.getProperty().startsWith("fake.module."));
-			Assert.assertTrue(property.getPropertyValue().startsWith("correct-value"));
-		}
-	}
-	
-	/**
-	 * @see {@link AdministrationService#getAllowedLocales()}
-	 */
-	@Test
-	@Verifies(value = "should not fail if not global property for locales allowed defined yet", method = "getAllowedLocales()")
-	public void getAllowedLocales_shouldNotFailIfNotGlobalPropertyForLocalesAllowedDefinedYet() throws Exception {
-		Context.getAdministrationService().purgeGlobalProperty(
-		    new GlobalProperty(OpenmrsConstants.GLOBAL_PROPERTY_LOCALE_ALLOWED_LIST));
-		Context.getAdministrationService().getAllowedLocales();
-	}
-	
-	/**
-	 * @see {@link AdministrationService#getGlobalPropertyByUuid(String)}
-	 */
-	@Test
-	@Verifies(value = "should find object given valid uuid", method = "getGlobalPropertyByUuid(String)")
-	public void getGlobalPropertyByUuid_shouldFindObjectGivenValidUuid() throws Exception {
-		String uuid = "4f55827e-26fe-102b-80cb-0017a47871b3";
-		GlobalProperty prop = Context.getAdministrationService().getGlobalPropertyByUuid(uuid);
-		Assert.assertEquals("locale.allowed.list", prop.getProperty());
-	}
-	
-	/**
-	 * @see {@link AdministrationService#getGlobalPropertyByUuid(String)}
-	 */
-	@Test
-	@Verifies(value = "should return null if no object found with given uuid", method = "getGlobalPropertyByUuid(String)")
-	public void getGlobalPropertyByUuid_shouldReturnNullIfNoObjectFoundWithGivenUuid() throws Exception {
-		Assert.assertNull(Context.getAdministrationService().getGlobalPropertyByUuid("some invalid uuid"));
-	}
-	
-	/**
-	 * @see AdministrationService#saveGlobalProperties(List)
-	 */
-	@Test
-	@Verifies(value = "should not fail with empty list", method = "saveGlobalProperties(List<QGlobalProperty;>)")
-	public void saveGlobalProperties_shouldNotFailWithEmptyList() throws Exception {
-		Context.getAdministrationService().saveGlobalProperties(new ArrayList<GlobalProperty>());
-	}
-	
-	/**
-	 * @see AdministrationService#saveGlobalProperties(List)
-	 */
-	@Test
-	@Verifies(value = "should save all global properties to the database", method = "saveGlobalProperties(List<QGlobalProperty;>)")
-	public void saveGlobalProperties_shouldSaveAllGlobalPropertiesToTheDatabase() throws Exception {
-		// get the current global properties
-		List<GlobalProperty> globalProperties = Context.getAdministrationService().getAllGlobalProperties();
-		
-		// and now add some new ones to it
-		globalProperties.add(new GlobalProperty("new prop1", "new prop value1", "desc"));
-		globalProperties.add(new GlobalProperty("new prop2", "new prop value2", "desc"));
-		
-		Context.getAdministrationService().saveGlobalProperties(globalProperties);
-		
-		Assert.assertEquals("new prop value1", Context.getAdministrationService().getGlobalProperty("new prop1"));
-		Assert.assertEquals("new prop value2", Context.getAdministrationService().getGlobalProperty("new prop2"));
-	}
-	
-	/**
-	 * @see AdministrationService#saveGlobalProperties(List)
-	 */
-	@Test
-	@Verifies(value = "should assign uuid to all new properties", method = "saveGlobalProperties(List<QGlobalProperty;>)")
-	public void saveGlobalProperties_shouldAssignUuidToAllNewProperties() throws Exception {
-		// get the current global properties
-		List<GlobalProperty> globalProperties = Context.getAdministrationService().getAllGlobalProperties();
-		
-		// and now add a new one to it and save it
-		globalProperties.add(new GlobalProperty("new prop", "new prop value", "desc"));
-		Context.getAdministrationService().saveGlobalProperties(globalProperties);
-		
-		Assert.assertNotNull(Context.getAdministrationService().getGlobalPropertyObject("new prop").getUuid());
-	}
-	
-	/**
-	 * @see {@link AdministrationService#getAllGlobalProperties()}
-	 */
-	@Test
-	@Verifies(value = "should return all global properties in the database", method = "getAllGlobalProperties()")
-	public void getAllGlobalProperties_shouldReturnAllGlobalPropertiesInTheDatabase() throws Exception {
-		executeDataSet(ADMIN_INITIAL_DATA_XML);
-<<<<<<< HEAD
-		Assert.assertEquals(13, Context.getAdministrationService().getAllGlobalProperties().size());
-=======
-		Assert.assertEquals(19, Context.getAdministrationService().getAllGlobalProperties().size());
->>>>>>> 0dc65364
-	}
-	
-	/**
-	 * @see {@link AdministrationService#getAllowedLocales()}
-	 */
-	@Test
-	@Verifies(value = "should return at least one locale if no locales defined in database yet", method = "getAllowedLocales()")
-	public void getAllowedLocales_shouldReturnAtLeastOneLocaleIfNoLocalesDefinedInDatabaseYet() throws Exception {
-		Assert.assertTrue(Context.getAdministrationService().getAllowedLocales().size() > 0);
-	}
-	
-	/**
-	 * @see {@link AdministrationService#getGlobalPropertyObject(String)}
-	 */
-	@Test
-	@Verifies(value = "should return null when no global property match given property name", method = "getGlobalPropertyObject(String)")
-	public void getGlobalPropertyObject_shouldReturnNullWhenNoGlobalPropertyMatchGivenPropertyName() throws Exception {
-		executeDataSet(ADMIN_INITIAL_DATA_XML);
-		Assert.assertNull(Context.getAdministrationService().getGlobalPropertyObject("magicResistSkill"));
-	}
-	
-	/**
-	 * @see {@link AdministrationService#getImplementationId()}
-	 */
-	@Test
-	@Verifies(value = "should return null if no implementation id is defined yet", method = "getImplementationId()")
-	public void getImplementationId_shouldReturnNullIfNoImplementationIdIsDefinedYet() throws Exception {
-		executeDataSet(ADMIN_INITIAL_DATA_XML);
-		Assert.assertNull(Context.getAdministrationService().getImplementationId());
-	}
-	
-	/**
-	 * @see {@link AdministrationService#getPresentationLocales()}
-	 */
-	@Test
-	@Ignore
-	//TODO: This test fails for some reason
-	@Verifies(value = "should return at least one locale if no locales defined in database yet", method = "getPresentationLocales()")
-	public void getPresentationLocales_shouldReturnAtLeastOneLocaleIfNoLocalesDefinedInDatabaseYet() throws Exception {
-		Assert.assertTrue(Context.getAdministrationService().getPresentationLocales().size() > 0);
-	}
-	
-	/**
-	 * @see {@link AdministrationService#getPresentationLocales()}
-	 */
-	@Test
-	@Verifies(value = "should not return more locales than message source service locales", method = "getPresentationLocales()")
-	public void getPresentationLocales_shouldNotReturnMoreLocalesThanMessageSourceServiceLocales() throws Exception {
-		Assert.assertFalse(Context.getAdministrationService().getPresentationLocales().size() > Context
-		        .getMessageSourceService().getLocales().size());
-	}
-	
-	/**
-	 * @see {@link AdministrationService#getSystemVariables()}
-	 */
-	@Test
-	@Verifies(value = "should return all registered system variables", method = "getSystemVariables()")
-	public void getSystemVariables_shouldReturnAllRegisteredSystemVariables() throws Exception {
-		// The method implementation adds 11 system variables
-		Assert.assertEquals(11, Context.getAdministrationService().getSystemVariables().size());
-	}
-	
-	/**
-	 * @see {@link AdministrationService#purgeGlobalProperty(GlobalProperty)}
-	 */
-	@Test
-	@Verifies(value = "should delete global property from database", method = "purgeGlobalProperty(GlobalProperty)")
-	public void purgeGlobalProperty_shouldDeleteGlobalPropertyFromDatabase() throws Exception {
-		executeDataSet(ADMIN_INITIAL_DATA_XML);
-		AdministrationService as = Context.getAdministrationService();
-		
-<<<<<<< HEAD
-		Assert.assertEquals(13, as.getAllGlobalProperties().size());
-		as.purgeGlobalProperty(as.getGlobalPropertyObject("a_valid_gp_key"));
-		Assert.assertEquals(12, as.getAllGlobalProperties().size());
-=======
-		Assert.assertEquals(19, as.getAllGlobalProperties().size());
-		as.purgeGlobalProperty(as.getGlobalPropertyObject("a_valid_gp_key"));
-		Assert.assertEquals(18, as.getAllGlobalProperties().size());
->>>>>>> 0dc65364
-	}
-	
-	/**
-	 * @see {@link AdministrationService#saveGlobalProperty(GlobalProperty)}
-	 */
-	@Test
-	@Verifies(value = "should create global property in database", method = "saveGlobalProperty(GlobalProperty)")
-	public void saveGlobalProperty_shouldCreateGlobalPropertyInDatabase() throws Exception {
-		executeDataSet(ADMIN_INITIAL_DATA_XML);
-		AdministrationService as = Context.getAdministrationService();
-		
-		as.saveGlobalProperty(new GlobalProperty("detectHiddenSkill", "100"));
-		Assert.assertNotNull(as.getGlobalProperty("detectHiddenSkill"));
-	}
-	
-	/**
-	 * @see {@link AdministrationService#saveGlobalProperty(GlobalProperty)}
-	 */
-	@Test
-	@Verifies(value = "should overwrite global property if exists", method = "saveGlobalProperty(GlobalProperty)")
-	public void saveGlobalProperty_shouldOverwriteGlobalPropertyIfExists() throws Exception {
-		executeDataSet(ADMIN_INITIAL_DATA_XML);
-		AdministrationService as = Context.getAdministrationService();
-		
-		GlobalProperty gp = as.getGlobalPropertyObject("a_valid_gp_key");
-		Assert.assertEquals("correct-value", gp.getPropertyValue());
-		gp.setPropertyValue("new-even-more-correct-value");
-		as.saveGlobalProperty(gp);
-		Assert.assertEquals("new-even-more-correct-value", as.getGlobalProperty("a_valid_gp_key"));
-	}
-	
-	/**
-	 * @see {@link AdministrationService#getAllowedLocales()}
-	 */
-	@Test
-	@Verifies(value = "should not return duplicates even if the global property has them", method = "getAllowedLocales()")
-	public void getAllowedLocales_shouldNotReturnDuplicatesEvenIfTheGlobalPropertyHasThem() throws Exception {
-		Context.getAdministrationService().saveGlobalProperty(
-		    new GlobalProperty(OpenmrsConstants.GLOBAL_PROPERTY_LOCALE_ALLOWED_LIST, "en,fr,es,en"));
-		Assert.assertEquals(3, Context.getAdministrationService().getAllowedLocales().size());
-	}
-	
-	/**
-	 * @see {@link AdministrationService#getGlobalPropertyValue()}
-	 */
-	@Test
-	@Verifies(value = "should get property value in the proper type specified", method = "getGlobalPropertyValue()")
-	public void getGlobalPropertyValue_shouldReturnValueInTheSpecifiedIntegerType() throws Exception {
-		// put the global property into the database
-		executeDataSet("org/openmrs/api/include/AdministrationServiceTest-globalproperties.xml");
-		
-		Object value = adminService.getGlobalPropertyValue("valid.integer", new Integer(4));
-		
-		Assert.assertTrue(value instanceof Integer);
-		Assert.assertEquals(new Integer(1234), value);
-	}
-	
-	/**
-	 * @see {@link AdministrationService#getGlobalPropertyValue()}
-	 */
-	@Test
-	@Verifies(value = "should return default value if property name does not exist", method = "getGlobalPropertyValue()")
-	public void getGlobalPropertyValue_shouldReturnDefaultValueForMissingProperty() throws Exception {
-		// put the global property into the database
-		executeDataSet("org/openmrs/api/include/AdministrationServiceTest-globalproperties.xml");
-		
-		Object value = adminService.getGlobalPropertyValue("does.not.exist", new Integer(1234));
-		
-		Assert.assertEquals(new Integer(1234), value);
-	}
-	
-	/**
-	 * @see {@link AdministrationService#getGlobalPropertyValue()}
-	 */
-	@Test
-	@Verifies(value = "should get property value in the proper type specified", method = "getGlobalPropertyValue()")
-	public void getGlobalPropertyValue_shouldReturnValueInTheSpecifiedDoubleType() throws Exception {
-		// put the global property into the database
-		executeDataSet("org/openmrs/api/include/AdministrationServiceTest-globalproperties.xml");
-		
-		Object retValue = adminService.getGlobalPropertyValue("valid.double", new Double(4.34));
-		
-		Assert.assertTrue(retValue instanceof Double);
-		Assert.assertEquals(new Double(1234.54), retValue);
-	}
-	
-	/**
-	 * @see {@link AdministrationService#getGlobalProperty(String)}
-	 */
-	@Test
-	@Verifies(value = "should get property in case insensitive way", method = "getGlobalProperty(String)")
-	public void getGlobalProperty_shouldGetPropertyInCaseInsensitiveWay() throws Exception {
-		executeDataSet("org/openmrs/api/include/AdministrationServiceTest-globalproperties.xml");
-		
-		// sanity check
-		String orig = adminService.getGlobalProperty("another-global-property");
-		Assert.assertEquals("anothervalue", orig);
-		
-		// try to get a global property with invalid case
-		String noprop = adminService.getGlobalProperty("ANOTher-global-property");
-		Assert.assertEquals(orig, noprop);
-	}
-	
-	/**
-	 * @see {@link AdministrationService#saveGlobalProperty(GlobalProperty)}
-	 */
-	@Test
-	@Verifies(value = "should not allow different properties to have the same string with different case", method = "saveGlobalProperty(GlobalProperty)")
-	public void saveGlobalProperty_shouldNotAllowDifferentPropertiesToHaveTheSameStringWithDifferentCase() throws Exception {
-		executeDataSet("org/openmrs/api/include/AdministrationServiceTest-globalproperties.xml");
-		
-		// sanity check
-		String orig = adminService.getGlobalProperty("another-global-property");
-		Assert.assertEquals("anothervalue", orig);
-		
-		// should match current gp and update
-		GlobalProperty gp = new GlobalProperty("ANOTher-global-property", "somethingelse");
-		adminService.saveGlobalProperty(gp);
-		String prop = adminService.getGlobalProperty("ANOTher-global-property", "boo");
-		Assert.assertEquals("somethingelse", prop);
-		
-		orig = adminService.getGlobalProperty("another-global-property");
-		Assert.assertEquals("somethingelse", orig);
-	}
-	
-	/**
-	 * @see {@link AdministrationService#saveGlobalProperties(List<QGlobalProperty;>)}
-	 */
-	@Test
-	@Verifies(value = "should save properties with case difference only", method = "saveGlobalProperties(List<QGlobalProperty;>)")
-	public void saveGlobalProperties_shouldSavePropertiesWithCaseDifferenceOnly() throws Exception {
-		int originalSize = adminService.getAllGlobalProperties().size();
-		
-		List<GlobalProperty> props = new ArrayList<GlobalProperty>();
-		props.add(new GlobalProperty("a.property.key", "something"));
-		props.add(new GlobalProperty("a.property.KEY", "somethingelse"));
-		adminService.saveGlobalProperties(props);
-		
-		// make sure that we now have two properties
-		props = adminService.getAllGlobalProperties();
-		Assert.assertEquals(originalSize + 1, props.size());
-		
-		Assert.assertTrue(props.contains(adminService.getGlobalPropertyObject("a.property.KEY")));
-	}
-	
-	/**
-	 * @see AdministrationService#purgeGlobalProperties(List)
-	 * @verifies delete global properties from database
-	 */
-	@Test
-	public void purgeGlobalProperties_shouldDeleteGlobalPropertiesFromDatabase() throws Exception {
-		int originalSize = adminService.getAllGlobalProperties().size();
-		
-		List<GlobalProperty> props = new ArrayList<GlobalProperty>();
-		props.add(new GlobalProperty("a.property.key", "something"));
-		props.add(new GlobalProperty("a.property.KEY", "somethingelse"));
-		adminService.saveGlobalProperties(props);
-		int afterSaveSize = adminService.getAllGlobalProperties().size();
-		
-		Assert.assertEquals(originalSize + 1, afterSaveSize);
-		
-		adminService.purgeGlobalProperties(props);
-		int afterPurgeSize = adminService.getAllGlobalProperties().size();
-		
-		Assert.assertEquals(originalSize, afterPurgeSize);
-	}
-	
-	/**
-	 * @see AdministrationService#saveGlobalProperty(GlobalProperty)
-	 * @verifies save a global property whose typed value is handled by a custom datatype
-	 */
-	@Test
-	public void saveGlobalProperty_shouldSaveAGlobalPropertyWhoseTypedValueIsHandledByACustomDatatype() throws Exception {
-		GlobalProperty gp = new GlobalProperty();
-		gp.setProperty("What time is it?");
-		gp.setDatatypeClassname(DateDatatype.class.getName());
-		gp.setValue(new Date());
-		adminService.saveGlobalProperty(gp);
-		Assert.assertNotNull(gp.getValueReference());
-	}
-	
-	/**
-	 * @see AdministrationService#getSearchLocales(User)
-	 * @verifies exclude not allowed locales
-	 */
-	@Test
-	public void getSearchLocales_shouldExcludeNotAllowedLocales() throws Exception {
-		//given
-		Context.getAdministrationService().saveGlobalProperty(
-		    new GlobalProperty(OpenmrsConstants.GLOBAL_PROPERTY_LOCALE_ALLOWED_LIST, "en_US, pl, es"));
-		
-		User user = Context.getAuthenticatedUser();
-		user.setUserProperty(OpenmrsConstants.USER_PROPERTY_PROFICIENT_LOCALES, "es_CL, en_US, pl");
-		Context.getUserService().saveUser(user, null);
-		
-		//when
-		List<Locale> searchLocales = Context.getAdministrationService().getSearchLocales();
-		
-		//then
-		Assert.assertTrue("en_US", searchLocales.contains(new Locale("en", "US")));
-		Assert.assertTrue("pl", searchLocales.contains(new Locale("pl")));
-		Assert.assertTrue("es", searchLocales.contains(new Locale("es")));
-		Assert.assertFalse("es_CL", searchLocales.contains(new Locale("es", "CL")));
-	}
-	
-	/**
-	 * @see AdministrationService#getSearchLocales(User)
-	 * @verifies include currently selected full locale and langugage
-	 */
-	@Test
-	public void getSearchLocales_shouldIncludeCurrentlySelectedFullLocaleAndLangugage() throws Exception {
-		//given
-		Context.getAdministrationService().saveGlobalProperty(
-		    new GlobalProperty(OpenmrsConstants.GLOBAL_PROPERTY_LOCALE_ALLOWED_LIST, "en_GB"));
-		User user = Context.getAuthenticatedUser();
-		user.setUserProperty(OpenmrsConstants.USER_PROPERTY_PROFICIENT_LOCALES, "");
-		Context.getUserService().saveUser(user, null);
-		Context.setLocale(new Locale("en", "GB"));
-		
-		//when
-		List<Locale> searchLocales = Context.getAdministrationService().getSearchLocales();
-		
-		//then
-		Assert.assertEquals(Context.getLocale(), searchLocales.get(0));
-		Assert.assertEquals(new Locale(Context.getLocale().getLanguage()), searchLocales.get(1));
-	}
-	
-	/**
-	 * @see AdministrationService#getSearchLocales(User)
-	 * @verifies include users proficient locales
-	 */
-	@Test
-	public void getSearchLocales_shouldIncludeUsersProficientLocales() throws Exception {
-		//given
-		Context.getAdministrationService().saveGlobalProperty(
-		    new GlobalProperty(OpenmrsConstants.GLOBAL_PROPERTY_LOCALE_ALLOWED_LIST, "en_GB, en_US, pl"));
-		
-		User user = Context.getAuthenticatedUser();
-		user.setUserProperty(OpenmrsConstants.USER_PROPERTY_PROFICIENT_LOCALES, "en_GB, en_US");
-		Context.getUserService().saveUser(user, null);
-		
-		//when
-		List<Locale> searchLocales = Context.getAdministrationService().getSearchLocales();
-		
-		//then
-		Assert.assertTrue("en_GB", searchLocales.contains(new Locale("en", "GB")));
-		Assert.assertTrue("en_US", searchLocales.contains(new Locale("en", "US")));
-		Assert.assertFalse("pl", searchLocales.contains(new Locale("pl")));
-	}
-<<<<<<< HEAD
-	
-	/**
-	 * @see AdministrationService#validate(Object,Errors)
-	 * @verifies throws APIException if the input is null
-	 */
-	
-	@Test(expected = APIException.class)
-	public void validate_shouldThrowThrowAPIExceptionIfTheInputIsNull() throws Exception {
-		BindException errors = new BindException(new Object(), "");
-		Context.getAdministrationService().validate(null, errors);
-	}
-=======
->>>>>>> 0dc65364
-}
+/**
+ * The contents of this file are subject to the OpenMRS Public License
+ * Version 1.0 (the "License"); you may not use this file except in
+ * compliance with the License. You may obtain a copy of the License at
+ * http://license.openmrs.org
+ *
+ * Software distributed under the License is distributed on an "AS IS"
+ * basis, WITHOUT WARRANTY OF ANY KIND, either express or implied. See the
+ * License for the specific language governing rights and limitations
+ * under the License.
+ *
+ * Copyright (C) OpenMRS, LLC.  All Rights Reserved.
+ */
+package org.openmrs.api;
+
+import static org.junit.Assert.assertEquals;
+import static org.junit.Assert.assertNull;
+import static org.junit.Assert.fail;
+import static org.mockito.Mockito.mock;
+
+import java.util.ArrayList;
+import java.util.Date;
+import java.util.List;
+import java.util.Locale;
+
+import org.junit.Assert;
+import org.junit.Before;
+import org.junit.Ignore;
+import org.junit.Test;
+import org.openmrs.GlobalProperty;
+import org.openmrs.ImplementationId;
+import org.openmrs.User;
+import org.openmrs.api.context.Context;
+import org.openmrs.customdatatype.datatype.BooleanDatatype;
+import org.openmrs.customdatatype.datatype.DateDatatype;
+import org.openmrs.test.BaseContextSensitiveTest;
+import org.openmrs.test.Verifies;
+import org.openmrs.util.HttpClient;
+import org.openmrs.util.OpenmrsConstants;
+
+import org.springframework.validation.BindException;
+import org.springframework.validation.Errors;
+
+/**
+ * TODO clean up and finish this test class. Should test all methods in the
+ * {@link AdministrationService}
+ */
+public class AdministrationServiceTest extends BaseContextSensitiveTest {
+	
+	private AdministrationService adminService = null;
+	
+	protected static final String ADMIN_INITIAL_DATA_XML = "org/openmrs/api/include/AdministrationServiceTest-globalproperties.xml";
+	
+	private HttpClient implementationHttpClient;
+	
+	/**
+	 * Run this before each unit test in this class. It simply assigns the services used in this
+	 * class to private variables The "@Before" method in {@link BaseContextSensitiveTest} is run
+	 * right before this method and sets up the initial data set and authenticates to the Context
+	 * 
+	 * @throws Exception
+	 */
+	@Before
+	public void runBeforeEachTest() throws Exception {
+		if (adminService == null) {
+			adminService = Context.getAdministrationService();
+			implementationHttpClient = mock(HttpClient.class);
+			adminService.setImplementationIdHttpClient(implementationHttpClient);
+		}
+		
+	}
+	
+	/**
+	 * Tests the AdministrationService.executeSql method with a sql statement containing a valid
+	 * group by clause
+	 * 
+	 * @see {@link AdministrationService#executeSQL(String,null)}
+	 */
+	@Test
+	@Verifies(value = "should execute sql containing group by", method = "executeSQL(String,null)")
+	public void executeSQL_shouldExecuteSqlContainingGroupBy() throws Exception {
+		
+		String sql = "select encounter1_.location_id, encounter1_.creator, encounter1_.encounter_type, encounter1_.form_id, location2_.location_id, count(obs0_.obs_id) from obs obs0_ right outer join encounter encounter1_ on obs0_.encounter_id=encounter1_.encounter_id inner join location location2_ on encounter1_.location_id=location2_.location_id inner join users user3_ on encounter1_.creator=user3_.user_id inner join person user3_1_ on user3_.user_id=user3_1_.person_id inner join encounter_type encountert4_ on encounter1_.encounter_type=encountert4_.encounter_type_id inner join form form5_ on encounter1_.form_id=form5_.form_id where encounter1_.date_created>='2007-05-05' and encounter1_.date_created<= '2008-05-05' group by encounter1_.location_id, encounter1_.creator , encounter1_.encounter_type , encounter1_.form_id";
+		adminService.executeSQL(sql, true);
+		
+		String sql2 = "select encounter_id, count(*) from encounter encounter_id group by encounter_id";
+		adminService.executeSQL(sql2, true);
+	}
+	
+	/**
+	 * @see AdministrationService#setImplementationId(ImplementationId)
+	 */
+	@Test
+	@Verifies(value = "should not fail if given implementationId is null", method = "setImplementationId(ImplementationId)")
+	public void setImplementationId_shouldNotFailIfGivenImplementationIdIsNull() throws Exception {
+		// save a null impl id. no exception thrown
+		adminService.setImplementationId(null);
+		ImplementationId afterNull = adminService.getImplementationId();
+		assertNull("There shouldn't be an impl id defined after setting a null impl id", afterNull);
+	}
+	
+	/**
+	 * This uses a try/catch so that we can make sure no blank id is saved to the database.
+	 * 
+	 * @see AdministrationService#setImplementationId(ImplementationId)
+	 */
+	@Test()
+	@Verifies(value = "should throw APIException if given empty implementationId object", method = "setImplementationId(ImplementationId)")
+	public void setImplementationId_shouldThrowAPIExceptionIfGivenEmptyImplementationIdObject() throws Exception {
+		// save a blank impl id. exception thrown
+		try {
+			adminService.setImplementationId(new ImplementationId());
+			fail("An exception should be thrown on a blank impl id save");
+		}
+		catch (APIException e) {
+			// expected exception
+		}
+		ImplementationId afterBlank = adminService.getImplementationId();
+		assertNull("There shouldn't be an impl id defined after setting a blank impl id", afterBlank);
+	}
+	
+	/**
+	 * This uses a try/catch so that we can make sure no blank id is saved to the database.
+	 * 
+	 * @see {@link AdministrationService#setImplementationId(ImplementationId)}
+	 */
+	@Test
+	@Verifies(value = "should throw APIException if given a caret in the implementationId code", method = "setImplementationId(ImplementationId)")
+	public void setImplementationId_shouldThrowAPIExceptionIfGivenACaretInTheImplementationIdCode() throws Exception {
+		// save an impl id with an invalid hl7 code
+		ImplementationId invalidId = new ImplementationId();
+		invalidId.setImplementationId("caret^caret");
+		invalidId.setName("an invalid impl id for a unit test");
+		invalidId.setPassphrase("some valid passphrase");
+		invalidId.setDescription("Some valid description");
+		try {
+			adminService.setImplementationId(invalidId);
+			fail("An exception should be thrown on an invalid impl id save");
+		}
+		catch (APIException e) {
+			// expected exception
+		}
+		ImplementationId afterInvalid = adminService.getImplementationId();
+		assertNull("There shouldn't be an impl id defined after setting an invalid impl id", afterInvalid);
+	}
+	
+	/**
+	 * @see {@link AdministrationService#setImplementationId(ImplementationId)}
+	 */
+	@Test
+	@Verifies(value = "should throw APIException if given a pipe in the implementationId code", method = "setImplementationId(ImplementationId)")
+	public void setImplementationId_shouldThrowAPIExceptionIfGivenAPipeInTheImplementationIdCode() throws Exception {
+		// save an impl id with an invalid hl7 code
+		ImplementationId invalidId2 = new ImplementationId();
+		invalidId2.setImplementationId("pipe|pipe");
+		invalidId2.setName("an invalid impl id for a unit test");
+		invalidId2.setPassphrase("some valid passphrase");
+		invalidId2.setDescription("Some valid description");
+		try {
+			adminService.setImplementationId(invalidId2);
+			fail("An exception should be thrown on an invalid impl id save");
+		}
+		catch (APIException e) {
+			// expected exception
+		}
+		ImplementationId afterInvalid2 = adminService.getImplementationId();
+		assertNull("There shouldn't be an impl id defined after setting an invalid impl id", afterInvalid2);
+	}
+	
+	/**
+	 * @see AdministrationService#setImplementationId(ImplementationId)
+	 */
+	@Test
+	@Ignore
+	@Verifies(value = "should create implementation id in database", method = "setImplementationId(ImplementationId)")
+	public void setImplementationId_shouldCreateImplementationIdInDatabase() throws Exception {
+		// save a valid impl id
+		ImplementationId validId = new ImplementationId();
+		validId.setImplementationId("JUNIT-TEST");
+		validId.setName("JUNIT-TEST implementation id");
+		validId.setPassphrase("This is the junit test passphrase");
+		validId.setDescription("This is the junit impl id used for testing of the openmrs API only.");
+		adminService.setImplementationId(validId);
+		
+		assertEquals(validId, adminService.getImplementationId());
+	}
+	
+	/**
+	 * @see AdministrationService#setImplementationId(ImplementationId)
+	 */
+	@Test
+	@Ignore
+	@Verifies(value = "should overwrite implementation id in database if exists", method = "setImplementationId(ImplementationId)")
+	public void setImplementationId_shouldOverwriteImplementationIdInDatabaseIfExists() throws Exception {
+		executeDataSet("org/openmrs/api/include/AdministrationServiceTest-general.xml");
+		
+		// sanity check to make sure we have an implementation id
+		Assert.assertNotNull(adminService.getImplementationId());
+		Context.clearSession(); // so a NonUniqueObjectException doesn't occur on the global property later
+		
+		// save a second valid id
+		ImplementationId validId2 = new ImplementationId();
+		validId2.setImplementationId("JUNIT-TEST 2");
+		validId2.setName("JUNIT-TEST (#2) implementation id");
+		validId2.setPassphrase("This is the junit test passphrase 2");
+		validId2.setDescription("This is the junit impl id (2) used for testing of the openmrs API only.");
+		adminService.setImplementationId(validId2);
+		assertEquals(validId2, adminService.getImplementationId());
+	}
+	
+	/**
+	 * @see AdministrationService#setImplementationId(ImplementationId)
+	 */
+	@Test
+	@Ignore
+	@Verifies(value = "should set uuid on implementation id global property", method = "setImplementationId(ImplementationId)")
+	public void setImplementationId_shouldSetUuidOnImplementationIdGlobalProperty() throws Exception {
+		ImplementationId validId = new ImplementationId();
+		validId.setImplementationId("JUNIT-TEST");
+		validId.setName("JUNIT-TEST implementation id");
+		validId.setPassphrase("This is the junit test passphrase");
+		validId.setDescription("This is the junit impl id used for testing of the openmrs API only.");
+		adminService.setImplementationId(validId);
+		
+		GlobalProperty gp = adminService.getGlobalPropertyObject(OpenmrsConstants.GLOBAL_PROPERTY_IMPLEMENTATION_ID);
+		Assert.assertNotNull(gp.getUuid());
+	}
+	
+	/**
+	 * @see {@link AdministrationService#getGlobalProperty(String)}
+	 */
+	@Test
+	@Verifies(value = "should not fail with null propertyName", method = "getGlobalProperty(String)")
+	public void getGlobalProperty_shouldNotFailWithNullPropertyName() throws Exception {
+		adminService.getGlobalProperty(null);
+	}
+	
+	/**
+	 * @see {@link AdministrationService#getGlobalProperty(String)}
+	 */
+	@Test
+	@Verifies(value = "should get property value given valid property name", method = "getGlobalProperty(String)")
+	public void getGlobalProperty_shouldGetPropertyValueGivenValidPropertyName() throws Exception {
+		// put the global property into the database
+		executeDataSet("org/openmrs/api/include/AdministrationServiceTest-globalproperties.xml");
+		
+		String propertyValue = adminService.getGlobalProperty("a_valid_gp_key");
+		
+		Assert.assertEquals("correct-value", propertyValue);
+	}
+	
+	/**
+	 * @see {@link AdministrationService#getGlobalProperty(String,String)}
+	 */
+	@Test
+	@Verifies(value = "should not fail with null default value", method = "getGlobalProperty(String,String)")
+	public void getGlobalProperty_shouldNotFailWithNullDefaultValue() throws Exception {
+		adminService.getGlobalProperty("asdfsadfsafd", null);
+	}
+	
+	/**
+	 * @see {@link AdministrationService#updateGlobalProperty(String,String)}
+	 */
+	@Test
+	@Verifies(value = "should update global property in database", method = "updateGlobalProperty(String,String)")
+	public void updateGlobalProperty_shouldUpdateGlobalPropertyInDatabase() throws Exception {
+		executeDataSet("org/openmrs/api/include/AdministrationServiceTest-globalproperties.xml");
+		
+		String propertyValue = adminService.getGlobalProperty("a_valid_gp_key");
+		Assert.assertEquals("correct-value", propertyValue);
+		
+		adminService.updateGlobalProperty("a_valid_gp_key", "new-value");
+		
+		String newValue = adminService.getGlobalProperty("a_valid_gp_key");
+		Assert.assertEquals("new-value", newValue);
+	}
+	
+	/**
+	 * @see {@link AdministrationService#updateGlobalProperty(String,String)}
+	 */
+	@Test(expected = IllegalStateException.class)
+	@Verifies(value = "should fail if global property being updated does not already exist", method = "updateGlobalProperty(String,String)")
+	public void updateGlobalProperty_shouldFailIfGlobalPropertyBeingUpdatedDoesNotAlreadyExist() throws Exception {
+		executeDataSet("org/openmrs/api/include/AdministrationServiceTest-globalproperties.xml");
+		adminService.updateGlobalProperty("a_invalid_gp_key", "asdfsadfsafd");
+	}
+	
+	/**
+	 * @see {@link AdministrationService#updateGlobalProperty(String,String)}
+	 */
+	@Test
+	@Verifies(value = "should update a global property whose typed value is handled by a custom datatype", method = "updateGlobalProperty(String,String)")
+	public void updateGlobalProperty_shouldUpdateAGlobalPropertyWhoseTypedvalueIsHandledByACustomDatatype() throws Exception {
+		GlobalProperty gp = new GlobalProperty();
+		gp.setProperty("Flag");
+		gp.setDatatypeClassname(BooleanDatatype.class.getName());
+		gp.setValue(Boolean.FALSE);
+		adminService.saveGlobalProperty(gp);
+		Assert.assertEquals(adminService.getGlobalProperty("Flag"), "false");
+		
+		adminService.updateGlobalProperty("Flag", Boolean.TRUE.toString());
+		Assert.assertEquals(adminService.getGlobalProperty("Flag"), "true");
+	}
+	
+	/**
+	 * @see {@link AdministrationService#setGlobalProperty(String,String)}
+	 */
+	@Test
+	@Verifies(value = "should create global property in database", method = "setGlobalProperty(String,String)")
+	public void setGlobalProperty_shouldCreateGlobalPropertyInDatabase() throws Exception {
+		String newKey = "new_gp_key";
+		
+		String initialValue = adminService.getGlobalProperty(newKey);
+		Assert.assertNull(initialValue); // ensure gp doesnt exist before test
+		adminService.setGlobalProperty(newKey, "new_key");
+		
+		String newValue = adminService.getGlobalProperty(newKey);
+		Assert.assertNotNull(newValue);
+	}
+	
+	/**
+	 * @see {@link AdministrationService#setGlobalProperty(String,String)}
+	 */
+	@Test
+	@Verifies(value = "should overwrite global property if exists", method = "setGlobalProperty(String,String)")
+	public void setGlobalProperty_shouldOverwriteGlobalPropertyIfExists() throws Exception {
+		
+		executeDataSet("org/openmrs/api/include/AdministrationServiceTest-globalproperties.xml");
+		
+		String propertyValue = adminService.getGlobalProperty("a_valid_gp_key");
+		Assert.assertEquals("correct-value", propertyValue);
+		
+		adminService.setGlobalProperty("a_valid_gp_key", "new-value");
+		
+		String newValue = adminService.getGlobalProperty("a_valid_gp_key");
+		Assert.assertEquals("new-value", newValue);
+		
+	}
+	
+	/**
+	 * @see {@link AdministrationService#setGlobalProperty(String,String)}
+	 */
+	@Test
+	@Verifies(value = "should save a global property whose typed value is handled by a custom datatype", method = "setGlobalProperty(String,String)")
+	public void setGlobalProperty_shouldSaveAGlobalPropertyWhoseTypedValueIsHandledByACustomDatatype() throws Exception {
+		
+		String newKey = "Flag";
+		String initialValue = adminService.getGlobalProperty(newKey);
+		Assert.assertNull(initialValue);
+		
+		adminService.setGlobalProperty(newKey, Boolean.FALSE.toString());
+		Assert.assertEquals(adminService.getGlobalProperty("Flag"), "false");
+		
+	}
+	
+	/**
+	 * @see {@link AdministrationService#getGlobalProperty(String,String)}
+	 */
+	@Test
+	@Verifies(value = "should return default value if property name does not exist", method = "getGlobalProperty(String,String)")
+	public void getGlobalProperty_shouldReturnDefaultValueIfPropertyNameDoesNotExist() throws Exception {
+		String invalidKey = "asdfasdf";
+		String propertyValue = adminService.getGlobalProperty(invalidKey);
+		Assert.assertNull(propertyValue); // make sure there isn't a gp
+		
+		String value = adminService.getGlobalProperty(invalidKey, "default");
+		Assert.assertEquals("default", value);
+	}
+	
+	/**
+	 * @see {@link AdministrationService#getGlobalPropertiesByPrefix(String)}
+	 */
+	@Test
+	@Verifies(value = "should return all relevant global properties in the database", method = "getGlobalPropertiesByPrefix(String)")
+	public void getGlobalPropertiesByPrefix_shouldReturnAllRelevantGlobalPropertiesInTheDatabase() throws Exception {
+		executeDataSet("org/openmrs/api/include/AdministrationServiceTest-globalproperties.xml");
+		
+		List<GlobalProperty> properties = adminService.getGlobalPropertiesByPrefix("fake.module.");
+		
+		for (GlobalProperty property : properties) {
+			Assert.assertTrue(property.getProperty().startsWith("fake.module."));
+			Assert.assertTrue(property.getPropertyValue().startsWith("correct-value"));
+		}
+	}
+	
+	/**
+	 * @see {@link AdministrationService#getAllowedLocales()}
+	 */
+	@Test
+	@Verifies(value = "should not fail if not global property for locales allowed defined yet", method = "getAllowedLocales()")
+	public void getAllowedLocales_shouldNotFailIfNotGlobalPropertyForLocalesAllowedDefinedYet() throws Exception {
+		Context.getAdministrationService().purgeGlobalProperty(
+		    new GlobalProperty(OpenmrsConstants.GLOBAL_PROPERTY_LOCALE_ALLOWED_LIST));
+		Context.getAdministrationService().getAllowedLocales();
+	}
+	
+	/**
+	 * @see {@link AdministrationService#getGlobalPropertyByUuid(String)}
+	 */
+	@Test
+	@Verifies(value = "should find object given valid uuid", method = "getGlobalPropertyByUuid(String)")
+	public void getGlobalPropertyByUuid_shouldFindObjectGivenValidUuid() throws Exception {
+		String uuid = "4f55827e-26fe-102b-80cb-0017a47871b3";
+		GlobalProperty prop = Context.getAdministrationService().getGlobalPropertyByUuid(uuid);
+		Assert.assertEquals("locale.allowed.list", prop.getProperty());
+	}
+	
+	/**
+	 * @see {@link AdministrationService#getGlobalPropertyByUuid(String)}
+	 */
+	@Test
+	@Verifies(value = "should return null if no object found with given uuid", method = "getGlobalPropertyByUuid(String)")
+	public void getGlobalPropertyByUuid_shouldReturnNullIfNoObjectFoundWithGivenUuid() throws Exception {
+		Assert.assertNull(Context.getAdministrationService().getGlobalPropertyByUuid("some invalid uuid"));
+	}
+	
+	/**
+	 * @see AdministrationService#saveGlobalProperties(List)
+	 */
+	@Test
+	@Verifies(value = "should not fail with empty list", method = "saveGlobalProperties(List<QGlobalProperty;>)")
+	public void saveGlobalProperties_shouldNotFailWithEmptyList() throws Exception {
+		Context.getAdministrationService().saveGlobalProperties(new ArrayList<GlobalProperty>());
+	}
+	
+	/**
+	 * @see AdministrationService#saveGlobalProperties(List)
+	 */
+	@Test
+	@Verifies(value = "should save all global properties to the database", method = "saveGlobalProperties(List<QGlobalProperty;>)")
+	public void saveGlobalProperties_shouldSaveAllGlobalPropertiesToTheDatabase() throws Exception {
+		// get the current global properties
+		List<GlobalProperty> globalProperties = Context.getAdministrationService().getAllGlobalProperties();
+		
+		// and now add some new ones to it
+		globalProperties.add(new GlobalProperty("new prop1", "new prop value1", "desc"));
+		globalProperties.add(new GlobalProperty("new prop2", "new prop value2", "desc"));
+		
+		Context.getAdministrationService().saveGlobalProperties(globalProperties);
+		
+		Assert.assertEquals("new prop value1", Context.getAdministrationService().getGlobalProperty("new prop1"));
+		Assert.assertEquals("new prop value2", Context.getAdministrationService().getGlobalProperty("new prop2"));
+	}
+	
+	/**
+	 * @see AdministrationService#saveGlobalProperties(List)
+	 */
+	@Test
+	@Verifies(value = "should assign uuid to all new properties", method = "saveGlobalProperties(List<QGlobalProperty;>)")
+	public void saveGlobalProperties_shouldAssignUuidToAllNewProperties() throws Exception {
+		// get the current global properties
+		List<GlobalProperty> globalProperties = Context.getAdministrationService().getAllGlobalProperties();
+		
+		// and now add a new one to it and save it
+		globalProperties.add(new GlobalProperty("new prop", "new prop value", "desc"));
+		Context.getAdministrationService().saveGlobalProperties(globalProperties);
+		
+		Assert.assertNotNull(Context.getAdministrationService().getGlobalPropertyObject("new prop").getUuid());
+	}
+	
+	/**
+	 * @see {@link AdministrationService#getAllGlobalProperties()}
+	 */
+	@Test
+	@Verifies(value = "should return all global properties in the database", method = "getAllGlobalProperties()")
+	public void getAllGlobalProperties_shouldReturnAllGlobalPropertiesInTheDatabase() throws Exception {
+		executeDataSet(ADMIN_INITIAL_DATA_XML);
+		Assert.assertEquals(19, Context.getAdministrationService().getAllGlobalProperties().size());
+	}
+	
+	/**
+	 * @see {@link AdministrationService#getAllowedLocales()}
+	 */
+	@Test
+	@Verifies(value = "should return at least one locale if no locales defined in database yet", method = "getAllowedLocales()")
+	public void getAllowedLocales_shouldReturnAtLeastOneLocaleIfNoLocalesDefinedInDatabaseYet() throws Exception {
+		Assert.assertTrue(Context.getAdministrationService().getAllowedLocales().size() > 0);
+	}
+	
+	/**
+	 * @see {@link AdministrationService#getGlobalPropertyObject(String)}
+	 */
+	@Test
+	@Verifies(value = "should return null when no global property match given property name", method = "getGlobalPropertyObject(String)")
+	public void getGlobalPropertyObject_shouldReturnNullWhenNoGlobalPropertyMatchGivenPropertyName() throws Exception {
+		executeDataSet(ADMIN_INITIAL_DATA_XML);
+		Assert.assertNull(Context.getAdministrationService().getGlobalPropertyObject("magicResistSkill"));
+	}
+	
+	/**
+	 * @see {@link AdministrationService#getImplementationId()}
+	 */
+	@Test
+	@Verifies(value = "should return null if no implementation id is defined yet", method = "getImplementationId()")
+	public void getImplementationId_shouldReturnNullIfNoImplementationIdIsDefinedYet() throws Exception {
+		executeDataSet(ADMIN_INITIAL_DATA_XML);
+		Assert.assertNull(Context.getAdministrationService().getImplementationId());
+	}
+	
+	/**
+	 * @see {@link AdministrationService#getPresentationLocales()}
+	 */
+	@Test
+	@Ignore
+	//TODO: This test fails for some reason
+	@Verifies(value = "should return at least one locale if no locales defined in database yet", method = "getPresentationLocales()")
+	public void getPresentationLocales_shouldReturnAtLeastOneLocaleIfNoLocalesDefinedInDatabaseYet() throws Exception {
+		Assert.assertTrue(Context.getAdministrationService().getPresentationLocales().size() > 0);
+	}
+	
+	/**
+	 * @see {@link AdministrationService#getPresentationLocales()}
+	 */
+	@Test
+	@Verifies(value = "should not return more locales than message source service locales", method = "getPresentationLocales()")
+	public void getPresentationLocales_shouldNotReturnMoreLocalesThanMessageSourceServiceLocales() throws Exception {
+		Assert.assertFalse(Context.getAdministrationService().getPresentationLocales().size() > Context
+		        .getMessageSourceService().getLocales().size());
+	}
+	
+	/**
+	 * @see {@link AdministrationService#getSystemVariables()}
+	 */
+	@Test
+	@Verifies(value = "should return all registered system variables", method = "getSystemVariables()")
+	public void getSystemVariables_shouldReturnAllRegisteredSystemVariables() throws Exception {
+		// The method implementation adds 11 system variables
+		Assert.assertEquals(11, Context.getAdministrationService().getSystemVariables().size());
+	}
+	
+	/**
+	 * @see {@link AdministrationService#purgeGlobalProperty(GlobalProperty)}
+	 */
+	@Test
+	@Verifies(value = "should delete global property from database", method = "purgeGlobalProperty(GlobalProperty)")
+	public void purgeGlobalProperty_shouldDeleteGlobalPropertyFromDatabase() throws Exception {
+		executeDataSet(ADMIN_INITIAL_DATA_XML);
+		AdministrationService as = Context.getAdministrationService();
+		
+		Assert.assertEquals(19, as.getAllGlobalProperties().size());
+		as.purgeGlobalProperty(as.getGlobalPropertyObject("a_valid_gp_key"));
+		Assert.assertEquals(18, as.getAllGlobalProperties().size());
+	}
+	
+	/**
+	 * @see {@link AdministrationService#saveGlobalProperty(GlobalProperty)}
+	 */
+	@Test
+	@Verifies(value = "should create global property in database", method = "saveGlobalProperty(GlobalProperty)")
+	public void saveGlobalProperty_shouldCreateGlobalPropertyInDatabase() throws Exception {
+		executeDataSet(ADMIN_INITIAL_DATA_XML);
+		AdministrationService as = Context.getAdministrationService();
+		
+		as.saveGlobalProperty(new GlobalProperty("detectHiddenSkill", "100"));
+		Assert.assertNotNull(as.getGlobalProperty("detectHiddenSkill"));
+	}
+	
+	/**
+	 * @see {@link AdministrationService#saveGlobalProperty(GlobalProperty)}
+	 */
+	@Test
+	@Verifies(value = "should overwrite global property if exists", method = "saveGlobalProperty(GlobalProperty)")
+	public void saveGlobalProperty_shouldOverwriteGlobalPropertyIfExists() throws Exception {
+		executeDataSet(ADMIN_INITIAL_DATA_XML);
+		AdministrationService as = Context.getAdministrationService();
+		
+		GlobalProperty gp = as.getGlobalPropertyObject("a_valid_gp_key");
+		Assert.assertEquals("correct-value", gp.getPropertyValue());
+		gp.setPropertyValue("new-even-more-correct-value");
+		as.saveGlobalProperty(gp);
+		Assert.assertEquals("new-even-more-correct-value", as.getGlobalProperty("a_valid_gp_key"));
+	}
+	
+	/**
+	 * @see {@link AdministrationService#getAllowedLocales()}
+	 */
+	@Test
+	@Verifies(value = "should not return duplicates even if the global property has them", method = "getAllowedLocales()")
+	public void getAllowedLocales_shouldNotReturnDuplicatesEvenIfTheGlobalPropertyHasThem() throws Exception {
+		Context.getAdministrationService().saveGlobalProperty(
+		    new GlobalProperty(OpenmrsConstants.GLOBAL_PROPERTY_LOCALE_ALLOWED_LIST, "en,fr,es,en"));
+		Assert.assertEquals(3, Context.getAdministrationService().getAllowedLocales().size());
+	}
+	
+	/**
+	 * @see {@link AdministrationService#getGlobalPropertyValue()}
+	 */
+	@Test
+	@Verifies(value = "should get property value in the proper type specified", method = "getGlobalPropertyValue()")
+	public void getGlobalPropertyValue_shouldReturnValueInTheSpecifiedIntegerType() throws Exception {
+		// put the global property into the database
+		executeDataSet("org/openmrs/api/include/AdministrationServiceTest-globalproperties.xml");
+		
+		Object value = adminService.getGlobalPropertyValue("valid.integer", new Integer(4));
+		
+		Assert.assertTrue(value instanceof Integer);
+		Assert.assertEquals(new Integer(1234), value);
+	}
+	
+	/**
+	 * @see {@link AdministrationService#getGlobalPropertyValue()}
+	 */
+	@Test
+	@Verifies(value = "should return default value if property name does not exist", method = "getGlobalPropertyValue()")
+	public void getGlobalPropertyValue_shouldReturnDefaultValueForMissingProperty() throws Exception {
+		// put the global property into the database
+		executeDataSet("org/openmrs/api/include/AdministrationServiceTest-globalproperties.xml");
+		
+		Object value = adminService.getGlobalPropertyValue("does.not.exist", new Integer(1234));
+		
+		Assert.assertEquals(new Integer(1234), value);
+	}
+	
+	/**
+	 * @see {@link AdministrationService#getGlobalPropertyValue()}
+	 */
+	@Test
+	@Verifies(value = "should get property value in the proper type specified", method = "getGlobalPropertyValue()")
+	public void getGlobalPropertyValue_shouldReturnValueInTheSpecifiedDoubleType() throws Exception {
+		// put the global property into the database
+		executeDataSet("org/openmrs/api/include/AdministrationServiceTest-globalproperties.xml");
+		
+		Object retValue = adminService.getGlobalPropertyValue("valid.double", new Double(4.34));
+		
+		Assert.assertTrue(retValue instanceof Double);
+		Assert.assertEquals(new Double(1234.54), retValue);
+	}
+	
+	/**
+	 * @see {@link AdministrationService#getGlobalProperty(String)}
+	 */
+	@Test
+	@Verifies(value = "should get property in case insensitive way", method = "getGlobalProperty(String)")
+	public void getGlobalProperty_shouldGetPropertyInCaseInsensitiveWay() throws Exception {
+		executeDataSet("org/openmrs/api/include/AdministrationServiceTest-globalproperties.xml");
+		
+		// sanity check
+		String orig = adminService.getGlobalProperty("another-global-property");
+		Assert.assertEquals("anothervalue", orig);
+		
+		// try to get a global property with invalid case
+		String noprop = adminService.getGlobalProperty("ANOTher-global-property");
+		Assert.assertEquals(orig, noprop);
+	}
+	
+	/**
+	 * @see {@link AdministrationService#saveGlobalProperty(GlobalProperty)}
+	 */
+	@Test
+	@Verifies(value = "should not allow different properties to have the same string with different case", method = "saveGlobalProperty(GlobalProperty)")
+	public void saveGlobalProperty_shouldNotAllowDifferentPropertiesToHaveTheSameStringWithDifferentCase() throws Exception {
+		executeDataSet("org/openmrs/api/include/AdministrationServiceTest-globalproperties.xml");
+		
+		// sanity check
+		String orig = adminService.getGlobalProperty("another-global-property");
+		Assert.assertEquals("anothervalue", orig);
+		
+		// should match current gp and update
+		GlobalProperty gp = new GlobalProperty("ANOTher-global-property", "somethingelse");
+		adminService.saveGlobalProperty(gp);
+		String prop = adminService.getGlobalProperty("ANOTher-global-property", "boo");
+		Assert.assertEquals("somethingelse", prop);
+		
+		orig = adminService.getGlobalProperty("another-global-property");
+		Assert.assertEquals("somethingelse", orig);
+	}
+	
+	/**
+	 * @see {@link AdministrationService#saveGlobalProperties(List<QGlobalProperty;>)}
+	 */
+	@Test
+	@Verifies(value = "should save properties with case difference only", method = "saveGlobalProperties(List<QGlobalProperty;>)")
+	public void saveGlobalProperties_shouldSavePropertiesWithCaseDifferenceOnly() throws Exception {
+		int originalSize = adminService.getAllGlobalProperties().size();
+		
+		List<GlobalProperty> props = new ArrayList<GlobalProperty>();
+		props.add(new GlobalProperty("a.property.key", "something"));
+		props.add(new GlobalProperty("a.property.KEY", "somethingelse"));
+		adminService.saveGlobalProperties(props);
+		
+		// make sure that we now have two properties
+		props = adminService.getAllGlobalProperties();
+		Assert.assertEquals(originalSize + 1, props.size());
+		
+		Assert.assertTrue(props.contains(adminService.getGlobalPropertyObject("a.property.KEY")));
+	}
+	
+	/**
+	 * @see AdministrationService#purgeGlobalProperties(List)
+	 * @verifies delete global properties from database
+	 */
+	@Test
+	public void purgeGlobalProperties_shouldDeleteGlobalPropertiesFromDatabase() throws Exception {
+		int originalSize = adminService.getAllGlobalProperties().size();
+		
+		List<GlobalProperty> props = new ArrayList<GlobalProperty>();
+		props.add(new GlobalProperty("a.property.key", "something"));
+		props.add(new GlobalProperty("a.property.KEY", "somethingelse"));
+		adminService.saveGlobalProperties(props);
+		int afterSaveSize = adminService.getAllGlobalProperties().size();
+		
+		Assert.assertEquals(originalSize + 1, afterSaveSize);
+		
+		adminService.purgeGlobalProperties(props);
+		int afterPurgeSize = adminService.getAllGlobalProperties().size();
+		
+		Assert.assertEquals(originalSize, afterPurgeSize);
+	}
+	
+	/**
+	 * @see AdministrationService#saveGlobalProperty(GlobalProperty)
+	 * @verifies save a global property whose typed value is handled by a custom datatype
+	 */
+	@Test
+	public void saveGlobalProperty_shouldSaveAGlobalPropertyWhoseTypedValueIsHandledByACustomDatatype() throws Exception {
+		GlobalProperty gp = new GlobalProperty();
+		gp.setProperty("What time is it?");
+		gp.setDatatypeClassname(DateDatatype.class.getName());
+		gp.setValue(new Date());
+		adminService.saveGlobalProperty(gp);
+		Assert.assertNotNull(gp.getValueReference());
+	}
+	
+	/**
+	 * @see AdministrationService#getSearchLocales(User)
+	 * @verifies exclude not allowed locales
+	 */
+	@Test
+	public void getSearchLocales_shouldExcludeNotAllowedLocales() throws Exception {
+		//given
+		Context.getAdministrationService().saveGlobalProperty(
+		    new GlobalProperty(OpenmrsConstants.GLOBAL_PROPERTY_LOCALE_ALLOWED_LIST, "en_US, pl, es"));
+		
+		User user = Context.getAuthenticatedUser();
+		user.setUserProperty(OpenmrsConstants.USER_PROPERTY_PROFICIENT_LOCALES, "es_CL, en_US, pl");
+		Context.getUserService().saveUser(user, null);
+		
+		//when
+		List<Locale> searchLocales = Context.getAdministrationService().getSearchLocales();
+		
+		//then
+		Assert.assertTrue("en_US", searchLocales.contains(new Locale("en", "US")));
+		Assert.assertTrue("pl", searchLocales.contains(new Locale("pl")));
+		Assert.assertTrue("es", searchLocales.contains(new Locale("es")));
+		Assert.assertFalse("es_CL", searchLocales.contains(new Locale("es", "CL")));
+	}
+	
+	/**
+	 * @see AdministrationService#getSearchLocales(User)
+	 * @verifies include currently selected full locale and langugage
+	 */
+	@Test
+	public void getSearchLocales_shouldIncludeCurrentlySelectedFullLocaleAndLangugage() throws Exception {
+		//given
+		Context.getAdministrationService().saveGlobalProperty(
+		    new GlobalProperty(OpenmrsConstants.GLOBAL_PROPERTY_LOCALE_ALLOWED_LIST, "en_GB"));
+		User user = Context.getAuthenticatedUser();
+		user.setUserProperty(OpenmrsConstants.USER_PROPERTY_PROFICIENT_LOCALES, "");
+		Context.getUserService().saveUser(user, null);
+		Context.setLocale(new Locale("en", "GB"));
+		
+		//when
+		List<Locale> searchLocales = Context.getAdministrationService().getSearchLocales();
+		
+		//then
+		Assert.assertEquals(Context.getLocale(), searchLocales.get(0));
+		Assert.assertEquals(new Locale(Context.getLocale().getLanguage()), searchLocales.get(1));
+	}
+	
+	/**
+	 * @see AdministrationService#getSearchLocales(User)
+	 * @verifies include users proficient locales
+	 */
+	@Test
+	public void getSearchLocales_shouldIncludeUsersProficientLocales() throws Exception {
+		//given
+		Context.getAdministrationService().saveGlobalProperty(
+		    new GlobalProperty(OpenmrsConstants.GLOBAL_PROPERTY_LOCALE_ALLOWED_LIST, "en_GB, en_US, pl"));
+		
+		User user = Context.getAuthenticatedUser();
+		user.setUserProperty(OpenmrsConstants.USER_PROPERTY_PROFICIENT_LOCALES, "en_GB, en_US");
+		Context.getUserService().saveUser(user, null);
+		
+		//when
+		List<Locale> searchLocales = Context.getAdministrationService().getSearchLocales();
+		
+		//then
+		Assert.assertTrue("en_GB", searchLocales.contains(new Locale("en", "GB")));
+		Assert.assertTrue("en_US", searchLocales.contains(new Locale("en", "US")));
+		Assert.assertFalse("pl", searchLocales.contains(new Locale("pl")));
+	}
+
+	/**
+	 * @see AdministrationService#validate(Object,Errors)
+	 * @verifies throws APIException if the input is null
+	 */
+	
+	@Test(expected = APIException.class)
+	public void validate_shouldThrowThrowAPIExceptionIfTheInputIsNull() throws Exception {
+		BindException errors = new BindException(new Object(), "");
+		Context.getAdministrationService().validate(null, errors);
+	}
+}