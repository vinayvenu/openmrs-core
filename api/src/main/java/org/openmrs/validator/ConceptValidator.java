--- conflicted
+++ resolved
@@ -1,286 +1,250 @@
-/**
- * The contents of this file are subject to the OpenMRS Public License
- * Version 1.0 (the "License"); you may not use this file except in
- * compliance with the License. You may obtain a copy of the License at
- * http://license.openmrs.org
- *
- * Software distributed under the License is distributed on an "AS IS"
- * basis, WITHOUT WARRANTY OF ANY KIND, either express or implied. See the
- * License for the specific language governing rights and limitations
- * under the License.
- *
- * Copyright (C) OpenMRS, LLC.  All Rights Reserved.
- */
-package org.openmrs.validator;
-
-import java.util.Collection;
-import java.util.HashSet;
-import java.util.List;
-import java.util.Locale;
-import java.util.Set;
-
-import org.apache.commons.collections.CollectionUtils;
-import org.apache.commons.lang.StringUtils;
-import org.apache.commons.logging.Log;
-import org.apache.commons.logging.LogFactory;
-import org.openmrs.Concept;
-import org.openmrs.ConceptMap;
-import org.openmrs.ConceptName;
-import org.openmrs.annotation.Handler;
-import org.openmrs.api.APIException;
-import org.openmrs.api.DuplicateConceptNameException;
-import org.openmrs.api.context.Context;
-import org.springframework.validation.Errors;
-import org.springframework.validation.ValidationUtils;
-import org.springframework.validation.Validator;
-
-/**
- * Validates {@link Concept} objects. <br>
- * These validations are also documented at <a
- * href="https://wiki.openmrs.org/x/-gkdAg">https://wiki.openmrs.org/x/-gkdAg</a>. Any changes made
- * to this source also need to be reflected on that page.
- */
-@Handler(supports = { Concept.class }, order = 50)
-public class ConceptValidator implements Validator {
-	
-	// Log for this class
-	private static final Log log = LogFactory.getLog(ConceptValidator.class);
-	
-	/**
-	 * Determines if the command object being submitted is a valid type
-	 *
-	 * @see org.springframework.validation.Validator#supports(java.lang.Class)
-	 */
-	@SuppressWarnings("rawtypes")
-	public boolean supports(Class c) {
-		return Concept.class.isAssignableFrom(c);
-	}
-	
-	/**
-	 * Checks that a given concept object is valid.
-	 *
-	 * @see org.springframework.validation.Validator#validate(java.lang.Object,
-	 *      org.springframework.validation.Errors)
-	 * @should pass if the concept has atleast one fully specified name added to it
-	 * @should fail if there is a duplicate unretired concept name in the locale
-	 * @should fail if there is a duplicate unretired preferred name in the same locale
-	 * @should fail if there is a duplicate unretired fully specified name in the same locale
-	 * @should fail if any names in the same locale for this concept are similar
-	 * @should pass if the concept with a duplicate name is retired
-	 * @should pass if the concept being validated is retired and has a duplicate name
-	 * @should fail if any name is an empty string
-	 * @should fail if the object parameter is null
-	 * @should pass if the concept is being updated with no name change
-	 * @should fail if any name is a null value
-	 * @should not allow multiple preferred names in a given locale
-	 * @should not allow multiple fully specified conceptNames in a given locale
-	 * @should not allow multiple short names in a given locale
-	 * @should not allow an index term to be a locale preferred name
-	 * @should fail if there is no name explicitly marked as fully specified
-	 * @should pass if the duplicate ConceptName is neither preferred nor fully Specified
-	 * @should pass if the concept has a synonym that is also a short name
-	 * @should fail if a term is mapped multiple times to the same concept
-	 * @should not fail if a term has two new mappings on it
-	 * @should fail if there is a duplicate unretired concept name in the same locale different than
-	 *         the system locale
-	 * @should pass for a new concept with a map created with deprecated concept map methods
-	 * @should pass for an edited concept with a map created with deprecated concept map methods
-	 */
-	public void validate(Object obj, Errors errors) throws APIException, DuplicateConceptNameException {
-		
-		if (obj == null || !(obj instanceof Concept)) {
-			throw new IllegalArgumentException("The parameter obj should not be null and must be of type" + Concept.class);
-		}
-		
-		Concept conceptToValidate = (Concept) obj;
-		//no name to validate, but why is this the case?
-		if (conceptToValidate.getNames().size() == 0) {
-			errors.reject("Concept.name.atLeastOneRequired");
-			return;
-		}
-		
-		boolean hasFullySpecifiedName = false;
-		for (Locale conceptNameLocale : conceptToValidate.getAllConceptNameLocales()) {
-			boolean fullySpecifiedNameForLocaleFound = false;
-			boolean preferredNameForLocaleFound = false;
-			boolean shortNameForLocaleFound = false;
-			Set<String> validNamesFoundInLocale = new HashSet<String>();
-			Collection<ConceptName> namesInLocale = conceptToValidate.getNames(conceptNameLocale);
-			for (ConceptName nameInLocale : namesInLocale) {
-				if (StringUtils.isBlank(nameInLocale.getName())) {
-					log.debug("Name in locale '" + conceptNameLocale.toString()
-					        + "' cannot be an empty string or white space");
-					errors.reject("Concept.name.empty");
-				}
-				if (nameInLocale.isLocalePreferred() != null) {
-					if (nameInLocale.isLocalePreferred() && !preferredNameForLocaleFound) {
-						if (nameInLocale.isIndexTerm()) {
-							log.warn("Preferred name in locale '" + conceptNameLocale.toString()
-							        + "' shouldn't be an index term");
-							errors.reject("Concept.error.preferredName.is.indexTerm");
-						} else if (nameInLocale.isShort()) {
-							log.warn("Preferred name in locale '" + conceptNameLocale.toString()
-							        + "' shouldn't be a short name");
-							errors.reject("Concept.error.preferredName.is.shortName");
-						} else if (nameInLocale.isVoided()) {
-							log.warn("Preferred name in locale '" + conceptNameLocale.toString()
-							        + "' shouldn't be a voided name");
-							errors.reject("Concept.error.preferredName.is.voided");
-						}
-						
-						preferredNameForLocaleFound = true;
-					}
-					//should have one preferred name per locale
-					else if (nameInLocale.isLocalePreferred() && preferredNameForLocaleFound) {
-						log.warn("Found multiple preferred names in locale '" + conceptNameLocale.toString() + "'");
-						errors.reject("Concept.error.multipleLocalePreferredNames");
-					}
-				}
-				
-				if (nameInLocale.isFullySpecifiedName()) {
-					if (!hasFullySpecifiedName) {
-						hasFullySpecifiedName = true;
-					}
-					if (!fullySpecifiedNameForLocaleFound) {
-						fullySpecifiedNameForLocaleFound = true;
-					} else {
-						log.warn("Found multiple fully specified names in locale '" + conceptNameLocale.toString() + "'");
-						errors.reject("Concept.error.multipleFullySpecifiedNames");
-					}
-					if (nameInLocale.isVoided()) {
-						log.warn("Fully Specified name in locale '" + conceptNameLocale.toString()
-						        + "' shouldn't be a voided name");
-						errors.reject("Concept.error.fullySpecifiedName.is.voided");
-					}
-				}
-				
-				if (nameInLocale.isShort()) {
-					if (!shortNameForLocaleFound) {
-						shortNameForLocaleFound = true;
-					}
-					//should have one short name per locale
-					else {
-						log.warn("Found multiple short names in locale '" + conceptNameLocale.toString() + "'");
-						errors.reject("Concept.error.multipleShortNames");
-					}
-				}
-				
-				//find duplicate names for a non-retired concept
-<<<<<<< HEAD
-				if (Context.getConceptService().isConceptNameDuplicate(nameInLocale)) {
-					throw new DuplicateConceptNameException("'" + nameInLocale.getName()
-					        + "' is a duplicate name in locale '" + conceptNameLocale.toString() + "'");
-=======
-				if (!conceptToValidate.isRetired()) {
-					if (nameInLocale.isLocalePreferred() || nameInLocale.isFullySpecifiedName()) {
-						//must be unique among all country specific locals
-						Locale languageLocale = new Locale(nameInLocale.getLocale().getLanguage());
-						
-						List<Concept> conceptsWithPossibleDuplicateNames = Context.getConceptService().getConceptsByName(
-						    nameInLocale.getName(), languageLocale, false);
-						if (conceptsWithPossibleDuplicateNames.size() > 0) {
-							for (Concept concept : conceptsWithPossibleDuplicateNames) {
-								//skip retired
-								if (concept.isRetired()) {
-									continue;
-								}
-								
-								//skip same
-								String uuid = conceptToValidate.getUuid();
-								if (conceptToValidate.getConceptId() != null && uuid != null
-								        && uuid.equals(concept.getUuid())) {
-									continue;
-								}
-								
-								//should be a unique name amongst all preferred and fully specified names in its locale system wide
-								if ((concept.getFullySpecifiedName(conceptNameLocale) != null && concept
-								        .getFullySpecifiedName(conceptNameLocale).getName().equalsIgnoreCase(
-								            nameInLocale.getName()))
-								        || (concept.getPreferredName(conceptNameLocale) != null && concept.getPreferredName(
-								            conceptNameLocale).getName().equalsIgnoreCase(nameInLocale.getName()))) {
-									throw new DuplicateConceptNameException("'" + nameInLocale.getName()
-									        + "' is a duplicate name in locale '" + conceptNameLocale.toString() + "'");
-								}
-							}
-						}
-					}
->>>>>>> 2bc65a62
-				}
-				
-				//
-				if (errors.hasErrors()) {
-					log.debug("Concept name '" + nameInLocale.getName() + "' for locale '" + conceptNameLocale
-					        + "' is invalid");
-					//if validation fails for any conceptName in current locale, don't proceed
-					//This helps not to have multiple messages shown that are identical though they might be
-					//for different conceptNames
-					return;
-				}
-				
-				//No duplicate names allowed for the same locale and concept, keep the case the same
-				//except for short names
-				if (!nameInLocale.isShort()) {
-					if (!validNamesFoundInLocale.add(nameInLocale.getName().toLowerCase())) {
-						throw new DuplicateConceptNameException("'" + nameInLocale.getName()
-						        + "' is a duplicate name in locale '" + conceptNameLocale.toString()
-						        + "' for the same concept");
-					}
-				}
-				
-				if (log.isDebugEnabled()) {
-					log.debug("Valid name found: " + nameInLocale.getName());
-				}
-			}
-		}
-		
-		//Ensure that each concept has atleast a fully specified name
-		if (!hasFullySpecifiedName) {
-			log.debug("Concept has no fully specified name");
-			errors.reject("Concept.error.no.FullySpecifiedName");
-		}
-		
-		if (CollectionUtils.isNotEmpty(conceptToValidate.getConceptMappings())) {
-			//validate all the concept maps
-			int index = 0;
-			Set<Integer> mappedTermIds = null;
-			for (ConceptMap map : conceptToValidate.getConceptMappings()) {
-				if (map.getConceptReferenceTerm().getConceptReferenceTermId() == null) {
-					//if this term is getting created on the fly e.g. from old legacy code, validate it
-					try {
-						errors.pushNestedPath("conceptMappings[" + index + "].conceptReferenceTerm");
-						ValidationUtils.invokeValidator(new ConceptReferenceTermValidator(), map.getConceptReferenceTerm(),
-						    errors);
-					}
-					finally {
-						errors.popNestedPath();
-					}
-					
-				}
-				/*if (map.getConceptMapType() == null) {
-					errors.rejectValue("conceptMappings[" + index + "].conceptMapType", "Concept.map.typeRequired",
-					    "The concept map type is required for a concept map");
-					return;
-				}*/
-
-				//don't proceed to the next maps since the current one already has errors
-				if (errors.hasErrors()) {
-					return;
-				}
-				
-				if (mappedTermIds == null) {
-					mappedTermIds = new HashSet<Integer>();
-				}
-				
-				//if we already have a mapping to this term, reject it this map
-				if (map.getConceptReferenceTerm().getId() != null) {
-					if (!mappedTermIds.add(map.getConceptReferenceTerm().getId())) {
-						errors.rejectValue("conceptMappings[" + index + "]", "ConceptReferenceTerm.term.alreadyMapped",
-						    "Cannot map a reference term multiple times to the same concept");
-					}
-				}
-				
-				index++;
-			}
-		}
-	}
-}
+/**
+ * The contents of this file are subject to the OpenMRS Public License
+ * Version 1.0 (the "License"); you may not use this file except in
+ * compliance with the License. You may obtain a copy of the License at
+ * http://license.openmrs.org
+ *
+ * Software distributed under the License is distributed on an "AS IS"
+ * basis, WITHOUT WARRANTY OF ANY KIND, either express or implied. See the
+ * License for the specific language governing rights and limitations
+ * under the License.
+ *
+ * Copyright (C) OpenMRS, LLC.  All Rights Reserved.
+ */
+package org.openmrs.validator;
+
+import java.util.Collection;
+import java.util.HashSet;
+import java.util.List;
+import java.util.Locale;
+import java.util.Set;
+
+import org.apache.commons.collections.CollectionUtils;
+import org.apache.commons.lang.StringUtils;
+import org.apache.commons.logging.Log;
+import org.apache.commons.logging.LogFactory;
+import org.openmrs.Concept;
+import org.openmrs.ConceptMap;
+import org.openmrs.ConceptName;
+import org.openmrs.annotation.Handler;
+import org.openmrs.api.APIException;
+import org.openmrs.api.DuplicateConceptNameException;
+import org.openmrs.api.context.Context;
+import org.springframework.validation.Errors;
+import org.springframework.validation.ValidationUtils;
+import org.springframework.validation.Validator;
+
+/**
+ * Validates {@link Concept} objects. <br>
+ * These validations are also documented at <a
+ * href="https://wiki.openmrs.org/x/-gkdAg">https://wiki.openmrs.org/x/-gkdAg</a>. Any changes made
+ * to this source also need to be reflected on that page.
+ */
+@Handler(supports = { Concept.class }, order = 50)
+public class ConceptValidator implements Validator {
+	
+	// Log for this class
+	private static final Log log = LogFactory.getLog(ConceptValidator.class);
+	
+	/**
+	 * Determines if the command object being submitted is a valid type
+	 *
+	 * @see org.springframework.validation.Validator#supports(java.lang.Class)
+	 */
+	@SuppressWarnings("rawtypes")
+	public boolean supports(Class c) {
+		return Concept.class.isAssignableFrom(c);
+	}
+	
+	/**
+	 * Checks that a given concept object is valid.
+	 *
+	 * @see org.springframework.validation.Validator#validate(java.lang.Object,
+	 *      org.springframework.validation.Errors)
+	 * @should pass if the concept has atleast one fully specified name added to it
+	 * @should fail if there is a duplicate unretired concept name in the locale
+	 * @should fail if there is a duplicate unretired preferred name in the same locale
+	 * @should fail if there is a duplicate unretired fully specified name in the same locale
+	 * @should fail if any names in the same locale for this concept are similar
+	 * @should pass if the concept with a duplicate name is retired
+	 * @should pass if the concept being validated is retired and has a duplicate name
+	 * @should fail if any name is an empty string
+	 * @should fail if the object parameter is null
+	 * @should pass if the concept is being updated with no name change
+	 * @should fail if any name is a null value
+	 * @should not allow multiple preferred names in a given locale
+	 * @should not allow multiple fully specified conceptNames in a given locale
+	 * @should not allow multiple short names in a given locale
+	 * @should not allow an index term to be a locale preferred name
+	 * @should fail if there is no name explicitly marked as fully specified
+	 * @should pass if the duplicate ConceptName is neither preferred nor fully Specified
+	 * @should pass if the concept has a synonym that is also a short name
+	 * @should fail if a term is mapped multiple times to the same concept
+	 * @should not fail if a term has two new mappings on it
+	 * @should fail if there is a duplicate unretired concept name in the same locale different than
+	 *         the system locale
+	 * @should pass for a new concept with a map created with deprecated concept map methods
+	 * @should pass for an edited concept with a map created with deprecated concept map methods
+	 */
+	public void validate(Object obj, Errors errors) throws APIException, DuplicateConceptNameException {
+		
+		if (obj == null || !(obj instanceof Concept)) {
+			throw new IllegalArgumentException("The parameter obj should not be null and must be of type" + Concept.class);
+		}
+		
+		Concept conceptToValidate = (Concept) obj;
+		//no name to validate, but why is this the case?
+		if (conceptToValidate.getNames().size() == 0) {
+			errors.reject("Concept.name.atLeastOneRequired");
+			return;
+		}
+		
+		boolean hasFullySpecifiedName = false;
+		for (Locale conceptNameLocale : conceptToValidate.getAllConceptNameLocales()) {
+			boolean fullySpecifiedNameForLocaleFound = false;
+			boolean preferredNameForLocaleFound = false;
+			boolean shortNameForLocaleFound = false;
+			Set<String> validNamesFoundInLocale = new HashSet<String>();
+			Collection<ConceptName> namesInLocale = conceptToValidate.getNames(conceptNameLocale);
+			for (ConceptName nameInLocale : namesInLocale) {
+				if (StringUtils.isBlank(nameInLocale.getName())) {
+					log.debug("Name in locale '" + conceptNameLocale.toString()
+					        + "' cannot be an empty string or white space");
+					errors.reject("Concept.name.empty");
+				}
+				if (nameInLocale.isLocalePreferred() != null) {
+					if (nameInLocale.isLocalePreferred() && !preferredNameForLocaleFound) {
+						if (nameInLocale.isIndexTerm()) {
+							log.warn("Preferred name in locale '" + conceptNameLocale.toString()
+							        + "' shouldn't be an index term");
+							errors.reject("Concept.error.preferredName.is.indexTerm");
+						} else if (nameInLocale.isShort()) {
+							log.warn("Preferred name in locale '" + conceptNameLocale.toString()
+							        + "' shouldn't be a short name");
+							errors.reject("Concept.error.preferredName.is.shortName");
+						} else if (nameInLocale.isVoided()) {
+							log.warn("Preferred name in locale '" + conceptNameLocale.toString()
+							        + "' shouldn't be a voided name");
+							errors.reject("Concept.error.preferredName.is.voided");
+						}
+						
+						preferredNameForLocaleFound = true;
+					}
+					//should have one preferred name per locale
+					else if (nameInLocale.isLocalePreferred() && preferredNameForLocaleFound) {
+						log.warn("Found multiple preferred names in locale '" + conceptNameLocale.toString() + "'");
+						errors.reject("Concept.error.multipleLocalePreferredNames");
+					}
+				}
+				
+				if (nameInLocale.isFullySpecifiedName()) {
+					if (!hasFullySpecifiedName) {
+						hasFullySpecifiedName = true;
+					}
+					if (!fullySpecifiedNameForLocaleFound) {
+						fullySpecifiedNameForLocaleFound = true;
+					} else {
+						log.warn("Found multiple fully specified names in locale '" + conceptNameLocale.toString() + "'");
+						errors.reject("Concept.error.multipleFullySpecifiedNames");
+					}
+					if (nameInLocale.isVoided()) {
+						log.warn("Fully Specified name in locale '" + conceptNameLocale.toString()
+						        + "' shouldn't be a voided name");
+						errors.reject("Concept.error.fullySpecifiedName.is.voided");
+					}
+				}
+				
+				if (nameInLocale.isShort()) {
+					if (!shortNameForLocaleFound) {
+						shortNameForLocaleFound = true;
+					}
+					//should have one short name per locale
+					else {
+						log.warn("Found multiple short names in locale '" + conceptNameLocale.toString() + "'");
+						errors.reject("Concept.error.multipleShortNames");
+					}
+				}
+				
+				//find duplicate names for a non-retired concept
+				if (Context.getConceptService().isConceptNameDuplicate(nameInLocale)) {
+					throw new DuplicateConceptNameException("'" + nameInLocale.getName()
+					        + "' is a duplicate name in locale '" + conceptNameLocale.toString() + "'");
+				}
+				
+				//
+				if (errors.hasErrors()) {
+					log.debug("Concept name '" + nameInLocale.getName() + "' for locale '" + conceptNameLocale
+					        + "' is invalid");
+					//if validation fails for any conceptName in current locale, don't proceed
+					//This helps not to have multiple messages shown that are identical though they might be
+					//for different conceptNames
+					return;
+				}
+				
+				//No duplicate names allowed for the same locale and concept, keep the case the same
+				//except for short names
+				if (!nameInLocale.isShort()) {
+					if (!validNamesFoundInLocale.add(nameInLocale.getName().toLowerCase())) {
+						throw new DuplicateConceptNameException("'" + nameInLocale.getName()
+						        + "' is a duplicate name in locale '" + conceptNameLocale.toString()
+						        + "' for the same concept");
+					}
+				}
+				
+				if (log.isDebugEnabled()) {
+					log.debug("Valid name found: " + nameInLocale.getName());
+				}
+			}
+		}
+		
+		//Ensure that each concept has atleast a fully specified name
+		if (!hasFullySpecifiedName) {
+			log.debug("Concept has no fully specified name");
+			errors.reject("Concept.error.no.FullySpecifiedName");
+		}
+		
+		if (CollectionUtils.isNotEmpty(conceptToValidate.getConceptMappings())) {
+			//validate all the concept maps
+			int index = 0;
+			Set<Integer> mappedTermIds = null;
+			for (ConceptMap map : conceptToValidate.getConceptMappings()) {
+				if (map.getConceptReferenceTerm().getConceptReferenceTermId() == null) {
+					//if this term is getting created on the fly e.g. from old legacy code, validate it
+					try {
+						errors.pushNestedPath("conceptMappings[" + index + "].conceptReferenceTerm");
+						ValidationUtils.invokeValidator(new ConceptReferenceTermValidator(), map.getConceptReferenceTerm(),
+						    errors);
+					}
+					finally {
+						errors.popNestedPath();
+					}
+					
+				}
+				/*if (map.getConceptMapType() == null) {
+					errors.rejectValue("conceptMappings[" + index + "].conceptMapType", "Concept.map.typeRequired",
+					    "The concept map type is required for a concept map");
+					return;
+				}*/
+
+				//don't proceed to the next maps since the current one already has errors
+				if (errors.hasErrors()) {
+					return;
+				}
+				
+				if (mappedTermIds == null) {
+					mappedTermIds = new HashSet<Integer>();
+				}
+				
+				//if we already have a mapping to this term, reject it this map
+				if (map.getConceptReferenceTerm().getId() != null) {
+					if (!mappedTermIds.add(map.getConceptReferenceTerm().getId())) {
+						errors.rejectValue("conceptMappings[" + index + "]", "ConceptReferenceTerm.term.alreadyMapped",
+						    "Cannot map a reference term multiple times to the same concept");
+					}
+				}
+				
+				index++;
+			}
+		}
+	}
+}