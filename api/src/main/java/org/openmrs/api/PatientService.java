/**
 * The contents of this file are subject to the OpenMRS Public License
 * Version 1.0 (the "License"); you may not use this file except in
 * compliance with the License. You may obtain a copy of the License at
 * http://license.openmrs.org
 *
 * Software distributed under the License is distributed on an "AS IS"
 * basis, WITHOUT WARRANTY OF ANY KIND, either express or implied. See the
 * License for the specific language governing rights and limitations
 * under the License.
 *
 * Copyright (C) OpenMRS, LLC.  All Rights Reserved.
 */
package org.openmrs.api;

import java.util.Collection;
import java.util.Date;
import java.util.List;
import java.util.Set;

import org.openmrs.Concept;
import org.openmrs.Location;
import org.openmrs.Patient;
import org.openmrs.PatientIdentifier;
import org.openmrs.PatientIdentifierType;
import org.openmrs.Person;
import org.openmrs.activelist.Allergy;
import org.openmrs.activelist.Problem;
import org.openmrs.annotation.Authorized;
import org.openmrs.api.db.PatientDAO;
import org.openmrs.comparator.PatientIdentifierTypeDefaultComparator;
import org.openmrs.patient.IdentifierValidator;
import org.openmrs.person.PersonMergeLogData;
import org.openmrs.serialization.SerializationException;
import org.openmrs.util.PrivilegeConstants;
import org.openmrs.validator.PatientIdentifierValidator;

/**
 * Contains methods pertaining to Patients in the system
<<<<<<< HEAD
 *
=======
 * 
>>>>>>> 0dc65364
 * <pre>
 * Usage:
 * List&lt;Patient&gt; patients = Context.getPatientService().getAllPatients();
 * </pre>
 * 
 * @see org.openmrs.api.context.Context
 * @see org.openmrs.Patient
 */
public interface PatientService extends OpenmrsService {
	
	/**
	 * Sets the DAO for this service. This is done by DI and Spring. See the
	 * applicationContext-service.xml definition file.
	 * 
	 * @param dao DAO for this service
	 */
	public void setPatientDAO(PatientDAO dao);
	
	/**
	 * @see #savePatient(Patient)
	 * @deprecated replaced by #savePatient(Patient)
	 */
	@Deprecated
	@Authorized( { PrivilegeConstants.ADD_PATIENTS })
	public Patient createPatient(Patient patient) throws APIException;
	
	/**
	 * Saved the given <code>patient</code> to the database
	 * 
	 * @param patient patient to be created or updated
	 * @return patient who was created or updated
	 * @throws APIException
	 * @should create new patient from existing person plus user object
	 * @should not throw a NonUniqueObjectException when called with a hand constructed patient
	 *         regression 1375
	 * @should fail when patient does not have any patient identifiers
	 * @should update an existing patient
	 * @should fail when patient does not have required patient identifiers
	 * @should update the date changed and changed by on update of the person address
	 * @should set the preferred name address and identifier if none is specified
	 * @should not set the preferred name address and identifier if they already exist
	 * @should not set a voided name or address or identifier as preferred
	 */
	@Authorized( { PrivilegeConstants.ADD_PATIENTS, PrivilegeConstants.EDIT_PATIENTS })
	public Patient savePatient(Patient patient) throws APIException;
	
	/**
	 * Get patient by internal identifier
	 * 
	 * @param patientId internal patient identifier
	 * @return patient with given internal identifier
	 * @throws APIException
	 * @should return null object if patient id doesnt exist
	 * @should fetch patient with given patient id
	 * @should return null when patient with given patient id does not exist
	 */
	@Authorized( { PrivilegeConstants.VIEW_PATIENTS })
	public Patient getPatient(Integer patientId) throws APIException;
	
	/**
	 * Get patient by internal identifier. If this id is for an existing person then instantiates a
	 * new patient from that person, copying over all the fields.
	 * 
	 * @param patientOrPersonId
	 * @return a new unsaved patient or null if person or patient is not found
	 * @throws APIException
	 */
	@Authorized( { PrivilegeConstants.VIEW_PATIENTS })
	Patient getPatientOrPromotePerson(Integer patientOrPersonId) throws APIException;
	
	/**
	 * Get patient by universally unique identifier.
	 * 
	 * @param uuid universally unique identifier
	 * @return the patient that matches the uuid
	 * @throws APIException
	 * @should fetch patient with given uuid
	 * @should return null if patient not found with given uuid
	 */
	@Authorized( { PrivilegeConstants.VIEW_PATIENTS })
	public Patient getPatientByUuid(String uuid) throws APIException;
	
	/**
	 * Get patient identifier by universally unique identifier.
	 * 
	 * @param uuid universally unique identifier
	 * @return the patient identifier that matches the uuid
	 * @throws APIException
	 * @should fetch patient identifier with given uuid
	 * @should return null if patient identifier not found with given uuid
	 */
	@Authorized( { PrivilegeConstants.VIEW_PATIENT_IDENTIFIERS })
	public PatientIdentifier getPatientIdentifierByUuid(String uuid) throws APIException;
	
	/**
	 * @see #savePatient(Patient)
	 * @deprecated replaced by #savePatient(Patient)
	 */
	@Deprecated
	public Patient updatePatient(Patient patient) throws APIException;
	
	/**
	 * Returns all non voided patients in the system
	 * 
	 * @return non voided patients in the system
	 * @see #getAllPatients(boolean)
	 * @throws APIException
	 * @should fetch all non voided patients
	 */
	@Authorized( { PrivilegeConstants.VIEW_PATIENTS })
	public List<Patient> getAllPatients() throws APIException;
	
	/**
	 * Returns patients in the system
	 * 
	 * @param includeVoided if false, will limit the search to non-voided patients
	 * @return patients in the system
	 * @throws APIException
	 * @should fetch voided patients when given include voided is true
	 * @should fetch non voided patients when given include voided is false
	 */
	@Authorized( { PrivilegeConstants.VIEW_PATIENTS })
	public List<Patient> getAllPatients(boolean includeVoided) throws APIException;
	
	/**
	 * @deprecated use #getPatientByIdentifier(String) instead
	 */
	@Deprecated
	public Patient identifierInUse(String identifier, PatientIdentifierType type, Patient ignorePatient);
	
	/**
	 * @deprecated replaced by {@link #getPatients(String, String, List)}
	 */
	@Deprecated
	public List<Patient> getPatientsByIdentifier(String identifier, boolean includeVoided) throws APIException;
	
	/**
	 * Get patients based on given criteria The identifier is matched with the regex
	 * <code>OpenmrsConstants.PATIENT_IDENTIFIER_REGEX</code> All parameters are optional and
	 * nullable. If null, it is not included in the search. Will not return voided patients
	 * 
	 * @param name (optional) this is a slight break from the norm, patients with a partial match on
	 *            this name will be returned
	 * @param identifier (optional) only patients with a matching identifier are returned
	 * @param identifierTypes (optional) the PatientIdentifierTypes to restrict to
	 * @param matchIdentifierExactly (required) if true, then the given <code>identifier</code> must
	 *            equal the id in the database. if false, then the identifier is 'searched' for by
	 *            using a regular expression
	 * @return patients that matched the given criteria (and are not voided)
	 * @throws APIException
	 * @should fetch all patients that partially match given name
	 * @should fetch all patients that partially match given identifier when match identifier
	 *         exactly equals false
	 * @should fetch all patients that exactly match given identifier when match identifier exactly
	 *         equals true
	 * @should fetch all patients that match given identifier types
	 * @should not return duplicates
	 * @should not return voided patients
	 * @should return empty list when no match is found
	 * @should search familyName2 with name
	 * @should support simple regex
	 * @should support pattern using last digit as check digit
	 * @should return empty list if name and identifier is empty
	 */
	@Authorized( { PrivilegeConstants.VIEW_PATIENTS })
	public List<Patient> getPatients(String name, String identifier, List<PatientIdentifierType> identifierTypes,
	        boolean matchIdentifierExactly) throws APIException;
	
	/**
	 * @deprecated replaced by a call to {@link #getPatients(String, String, List, boolean)} with
	 *             "false" as the last parameter
	 */
	@Deprecated
	@Authorized( { PrivilegeConstants.VIEW_PATIENTS })
	public List<Patient> getPatients(String name, String identifier, List<PatientIdentifierType> identifierTypes)
	        throws APIException;
	
	/**
	 * @deprecated replaced by getPatients( ... )
	 */
	@Deprecated
	@Authorized( { PrivilegeConstants.VIEW_PATIENTS })
	public List<Patient> getPatientsByIdentifierPattern(String identifier, boolean includeVoided) throws APIException;
	
	/**
	 * @deprecated replaced by {@link #getPatients(String, String, List)}
	 */
	@Deprecated
	@Authorized( { PrivilegeConstants.VIEW_PATIENTS })
	public List<Patient> getPatientsByName(String name) throws APIException;
	
	/**
	 * @deprecated replaced by getPatients( ... )
	 */
	@Deprecated
	@Authorized( { PrivilegeConstants.VIEW_PATIENTS })
	public List<Patient> getPatientsByName(String name, boolean includeVoided) throws APIException;
	
	/**
	 * Void patient record (functionally delete patient from system). Voids Person and retires
	 * Users.
	 * 
	 * @param patient patient to be voided
	 * @param reason reason for voiding patient
	 * @return the voided patient
	 * @should void given patient with given reason
	 * @should void all patient identifiers associated with given patient
	 * @should return voided patient with given reason
	 * @should return null when patient is null
	 * @should void person
	 * @should retire users
	 */
	@Authorized( { PrivilegeConstants.DELETE_PATIENTS })
	public Patient voidPatient(Patient patient, String reason) throws APIException;
	
	/**
	 * Unvoid patient record. Unvoids Person as well.
	 * 
	 * @param patient patient to be revived
	 * @return the revived Patient
	 * @should unvoid given patient
	 * @should return unvoided patient
	 * @should unvoid person
	 * @should not unretire users
	 */
	@Authorized( { PrivilegeConstants.DELETE_PATIENTS })
	public Patient unvoidPatient(Patient patient) throws APIException;
	
	/**
	 * @see #purgePatient(Patient)
	 * @deprecated replaced by {@link #purgePatient(Patient)}
	 */
	@Deprecated
	@Authorized( { PrivilegeConstants.PURGE_PATIENTS })
	public void deletePatient(Patient patient) throws APIException;
	
	/**
	 * Delete patient from database. This <b>should not be called</b> except for testing and
	 * administration purposes. Use the void method instead.
	 * 
	 * @param patient patient to be deleted
	 * @throws APIException
	 * @see #voidPatient(org.openmrs.Patient,java.lang.String)
	 * @should delete patient from database
	 */
	@Authorized( { PrivilegeConstants.PURGE_PATIENTS })
	public void purgePatient(Patient patient) throws APIException;
	
	/**
	 * @deprecated replaced by {@link #getPatientIdentifiers(String, List, List, List, Boolean)}
	 */
	@Deprecated
	@Authorized( { PrivilegeConstants.VIEW_PATIENT_IDENTIFIERS })
	public List<PatientIdentifier> getPatientIdentifiers(PatientIdentifierType patientIdentifierType) throws APIException;
	
	/**
	 * Get all patientIdentifiers that match all of the given criteria Voided identifiers are not
	 * returned
	 * 
	 * @param identifier the full identifier to match on
	 * @param patientIdentifierTypes the type of identifiers to get
	 * @param locations the locations of the identifiers to match
	 * @param patients the patients containing these identifiers
	 * @param isPreferred if true, limits to only preferred identifiers if false, only non
	 *            preferred. if null, ignores preferred status
	 * @return PatientIdentifiers matching these criteria
	 * @should return only non voided patients and patient identifiers
	 * @throws APIException
	 * @should fetch patient identifiers that exactly matches given identifier
	 * @should not fetch patient identifiers that partially matches given identifier
	 * @should fetch patient identifiers that match given patient identifier types
	 * @should fetch patient identifiers that match given locations
	 * @should fetch patient identifiers that match given patients
	 * @should fetch preferred patient identifiers when given is preferred equals true
	 * @should fetch non preferred patient identifiers when given is preferred equals false
	 * @should fetch preferred and non preferred patient identifiers when given is preferred is null
	 */
	@Authorized( { PrivilegeConstants.VIEW_PATIENT_IDENTIFIERS })
	public List<PatientIdentifier> getPatientIdentifiers(String identifier,
	        List<PatientIdentifierType> patientIdentifierTypes, List<Location> locations, List<Patient> patients,
	        Boolean isPreferred) throws APIException;
	
	/**
	 * @deprecated replaced by {@link #getPatientIdentifiers(String, List, List, List, Boolean)}
	 */
	@Deprecated
	@Authorized( { PrivilegeConstants.VIEW_PATIENT_IDENTIFIERS })
	public List<PatientIdentifier> getPatientIdentifiers(String identifier, PatientIdentifierType pit) throws APIException;
	
	/**
	 * Update patient identifier
	 * 
	 * @param patientIdentifier identifier to be updated
	 * @deprecated patient identifiers should not be updated directly; rather, after changing
	 *             patient identifiers, use {@link #savePatient(Patient)} to save changes to the
	 *             database
	 * @throws APIException
	 */
	@Deprecated
	@Authorized( { PrivilegeConstants.EDIT_PATIENT_IDENTIFIERS })
	public void updatePatientIdentifier(PatientIdentifier patientIdentifier) throws APIException;
	
	/**
	 * Create or update a PatientIdentifierType
	 * 
	 * @param patientIdentifierType PatientIdentifierType to create or update
	 * @return the saved type
	 * @throws APIException
	 * @should create new patient identifier type
	 * @should update existing patient identifier type
	 * @should throw error when trying to save a patient identifier type while patient identifier types are locked
	 */
	@Authorized( { PrivilegeConstants.MANAGE_IDENTIFIER_TYPES })
	public PatientIdentifierType savePatientIdentifierType(PatientIdentifierType patientIdentifierType) throws APIException;
	
	/**
	 * @see #getAllPatientIdentifierTypes()
	 * @deprecated replaced by {@link #getAllPatientIdentifierTypes()}
	 */
	@Deprecated
	@Authorized( { PrivilegeConstants.VIEW_IDENTIFIER_TYPES })
	public List<PatientIdentifierType> getPatientIdentifierTypes() throws APIException;
	
	/**
	 * Get all patientIdentifier types
	 * <p>
<<<<<<< HEAD
	 * Ordered same as {@link PatientIdentifierTypeDefaultComparator}.
=======
	 * Ordered same as {@link org.openmrs.comparator.PatientIdentifierTypeDefaultComparator}.
>>>>>>> 0dc65364
	 * 
	 * @return patientIdentifier types list
	 * @throws APIException
	 * @should fetch all non retired patient identifier types
	 * @should order as default comparator
	 */
	@Authorized( { PrivilegeConstants.VIEW_IDENTIFIER_TYPES })
	public List<PatientIdentifierType> getAllPatientIdentifierTypes() throws APIException;
	
	/**
<<<<<<< HEAD
	 * Get all patientIdentifier types.
	 * <p>
	 * Ordered same as {@link PatientIdentifierTypeDefaultComparator}.
=======
	 * Get all patientIdentifier types
	 * <p>
	 * Ordered same as {@link org.openmrs.comparator.PatientIdentifierTypeDefaultComparator}.
>>>>>>> 0dc65364
	 * 
	 * @param includeRetired true/false whether retired types should be included
	 * @return patientIdentifier types list
	 * @throws APIException
	 * @should fetch patient identifier types including retired when include retired is true
	 * @should fetch patient identifier types excluding retired when include retired is false
	 * @should order as default comparator
	 */
	@Authorized( { PrivilegeConstants.VIEW_IDENTIFIER_TYPES })
	public List<PatientIdentifierType> getAllPatientIdentifierTypes(boolean includeRetired) throws APIException;
	
	/**
	 * Get all patientIdentifier types that match the given criteria
	 * <p>
<<<<<<< HEAD
	 * Ordered same as {@link PatientIdentifierTypeDefaultComparator}.
=======
	 * Ordered same as {@link org.openmrs.comparator.PatientIdentifierTypeDefaultComparator}.
>>>>>>> 0dc65364
	 * 
	 * @param name name of the type to match on
	 * @param format the string format to match on
	 * @param required if true, limits to only identifiers marked as required if false, only non
	 *            required. if null, ignores required bit
	 * @param hasCheckDigit if true, limits to only check digit'd identifiers if false, only non
	 *            checkdigit'd. if null, ignores checkDigit
	 * @return patientIdentifier types list
	 * @throws APIException
	 * @should fetch patient identifier types that match given name with given format
	 * @should fetch required patient identifier types when given required is true
	 * @should fetch non required patient identifier types when given required is false
	 * @should fetch any patient identifier types when given required is null
	 * @should fetch patient identifier types with check digit when given has check digit is true
	 * @should fetch patient identifier types without check digit when given has check digit is
	 *         false
	 * @should fetch any patient identifier types when given has check digit is null
	 * @should order as default comparator
	 */
	@Authorized( { PrivilegeConstants.VIEW_IDENTIFIER_TYPES })
	public List<PatientIdentifierType> getPatientIdentifierTypes(String name, String format, Boolean required,
	        Boolean hasCheckDigit) throws APIException;
	
	/**
	 * Get patientIdentifierType by internal identifier
	 * 
	 * @param patientIdentifierTypeId
	 * @return patientIdentifierType with specified internal identifier
	 * @throws APIException
	 * @should fetch patient identifier with given patient identifier type id
	 * @should return null when patient identifier identifier does not exist
	 */
	@Authorized( { PrivilegeConstants.VIEW_IDENTIFIER_TYPES })
	public PatientIdentifierType getPatientIdentifierType(Integer patientIdentifierTypeId) throws APIException;
	
	/**
	 * Get patient identifierType by universally unique identifier
	 * 
	 * @param patientIdentifierTypeId
	 * @return patientIdentifierType with specified internal identifier
	 * @throws APIException
	 * @should fetch patient identifier type with given uuid
	 * @should return null when patient identifier type with given uuid does not exist
	 */
	@Authorized( { PrivilegeConstants.VIEW_IDENTIFIER_TYPES })
	public PatientIdentifierType getPatientIdentifierTypeByUuid(String uuid) throws APIException;
	
	/**
	 * @deprecated use {@link #getPatientIdentifierTypeByName(String)}
	 */
	@Deprecated
	@Authorized( { PrivilegeConstants.VIEW_IDENTIFIER_TYPES })
	public PatientIdentifierType getPatientIdentifierType(String name) throws APIException;
	
	/**
	 * Get patientIdentifierType by exact name
	 * 
	 * @param name
	 * @return patientIdentifierType with given name
	 * @throws APIException
	 * @should fetch patient identifier type that exactly matches given name
	 * @should not return patient identifier type that partially matches given name
	 * @should return null when patient identifier type with given name does not exist
	 */
	@Authorized( { PrivilegeConstants.VIEW_IDENTIFIER_TYPES })
	public PatientIdentifierType getPatientIdentifierTypeByName(String name) throws APIException;
	
	/**
	 * Retire a type of patient identifier
	 * 
	 * @param patientIdentifierType type of patient identifier to be retired
	 * @param reason the reason to retire this identifier type
	 * @return the retired type
	 * @throws APIException
	 * @should retire patient identifier type with given reason
	 * @should throw error when reason is empty
	 * @should throw error when trying to retire a patient identifier type while patient identifier types are locked
	 */
	@Authorized( { PrivilegeConstants.MANAGE_IDENTIFIER_TYPES })
	public PatientIdentifierType retirePatientIdentifierType(PatientIdentifierType patientIdentifierType, String reason)
	        throws APIException;
	
	/**
	 * Unretire a type of patient identifier
	 * 
	 * @param patientIdentifierType type of patient identifier to be unretired
	 * @return the unretired type
	 * @throws APIException
	 * @should unretire patient identifier type
	 * @should return unretired patient identifier type
	 * @should throw error when trying to unretire a patient identifier type while patient identifier types are locked
	 */
	@Authorized( { PrivilegeConstants.MANAGE_IDENTIFIER_TYPES })
	public PatientIdentifierType unretirePatientIdentifierType(PatientIdentifierType patientIdentifierType)
	        throws APIException;
	
	/**
	 * Purge PatientIdentifierType (cannot be undone)
	 * 
	 * @param patientIdentifierType PatientIdentifierType to purge from the database
	 * @throws APIException
	 * @should delete type from database
	 * @should delete patient identifier type from database
	 * @should throw error when trying to delete a patient identifier type while patient identifier types are locked
	 */
	@Authorized( { PrivilegeConstants.PURGE_IDENTIFIER_TYPES })
	public void purgePatientIdentifierType(PatientIdentifierType patientIdentifierType) throws APIException;
	
	/**
	 * Convenience method to validate a patient identifier. Checks for things like blank
	 * identifiers, invalid check digits, etc
	 * 
	 * @param patientIdentifier identifier to be validated
	 * @see #checkPatientIdentifiers(Patient)
	 * @throws PatientIdentifierException if the identifier is invalid
	 * @deprecated use {@link PatientIdentifierValidator#validateIdentifier(PatientIdentifier)}
	 */
	@Deprecated
	@Authorized( { PrivilegeConstants.VIEW_PATIENT_IDENTIFIERS })
	public void checkPatientIdentifier(PatientIdentifier patientIdentifier) throws PatientIdentifierException;
	
	/**
	 * Convenience method to validate all identifiers for a given patient
	 * 
	 * @param patient patient for which to validate identifiers
	 * @see #checkPatientIdentifiers(Patient)
	 * @throws PatientIdentifierException if one or more of the identifiers are invalid
	 * @should validate when patient has all required and no duplicate and no blank patient
	 *         identifiers
	 * @should ignore voided patient identifier
	 * @should remove identifier and throw error when patient has blank patient identifier
	 * @should throw error when patient has null patient identifiers
	 * @should throw error when patient has empty patient identifiers
	 * @should throw error when patient has identical identifiers
	 * @should throw error when patient does not have one or more required identifiers
	 * @should require one non voided patient identifier
	 */
	@Authorized( { PrivilegeConstants.VIEW_PATIENT_IDENTIFIERS })
	public void checkPatientIdentifiers(Patient patient) throws PatientIdentifierException;
	
	/**
	 * @see #getPatients(String)
	 * @deprecated use #getPatients(String)
	 */
	@Deprecated
	@Authorized( { PrivilegeConstants.VIEW_PATIENTS })
	public List<Patient> findPatients(String query, boolean includeVoided) throws APIException;
	
	/**
	 * Generic search on patients based on the given string. Implementations can use this string to
	 * search on name, identifier, etc Voided patients are not returned in search results
	 * 
	 * @param query the string to search on
	 * @return a list of matching Patients
	 * @should force search string to be greater than minsearchcharacters global property
	 * @should allow search string to be one according to minsearchcharacters global property
	 * @should fetch patients with patient identifiers matching given query
	 * @should fetch patients with any name matching given query
	 * @should return empty list if given query length less than minimum search characters
	 * @should not fail when minimum search characters is null
	 * @should not fail when minimum search characters is invalid integer
	 */
	@Authorized( { PrivilegeConstants.VIEW_PATIENTS })
	public List<Patient> getPatients(String query) throws APIException;
	
	/**
	 * Generic search on patients based on the given string and returns a specific number of them
	 * from the specified starting position. Implementations can use this string to search on name,
	 * identifier, searchable person attributes etc. Voided patients are not returned in search results.
	 * If start is 0 and length is not specified, then all matches are returned
	 * 
	 * @param query the string to search on
	 * @param start the starting index
	 * @param length the number of patients to return
	 * @return a list of matching Patients
	 * @throws APIException
	 * @since 1.8
	 * @should find a patients with a matching identifier with no digits
	 */
	@Authorized( { PrivilegeConstants.VIEW_PATIENTS })
	public List<Patient> getPatients(String query, Integer start, Integer length) throws APIException;
	
	/**
	 * @see #getPatientByExample(Patient)
	 * @deprecated use #getPatientByExample(Patient)
	 */
	@Deprecated
	@Authorized( { PrivilegeConstants.VIEW_PATIENTS })
	public Patient findPatient(Patient patientToMatch) throws APIException;
	
	/**
	 * This method tries to find a patient in the database given the attributes on the given
	 * <code>patientToMatch</code> object. Assumes there could be a PersonAttribute on this Patient
	 * with PersonAttributeType.name = "Other Matching Information". This PersonAttribute has a
	 * "value" that is just key value pairs in the form of key:value;nextkey:nextvalue;
	 * 
	 * @param patientToMatch
	 * @return null if no match found, a fresh patient object from the db if is found
	 * @should fetch patient matching patient id of given patient
	 * @should not fetch patient matching any other patient information
	 * @should return null when no patient matches given patient to match
	 */
	@Authorized( { PrivilegeConstants.VIEW_PATIENTS })
	public Patient getPatientByExample(Patient patientToMatch) throws APIException;
	
	/**
	 * @deprecated use {@link #getDuplicatePatientsByAttributes(List)}
	 * @see #getDuplicatePatientsByAttributes(List)
	 */
	@Deprecated
	@Authorized( { PrivilegeConstants.VIEW_PATIENTS })
	public List<Patient> findDuplicatePatients(Set<String> attributes) throws APIException;
	
	/**
	 * Search the database for patients that both share the given attributes. Each attribute that is
	 * passed in must be identical to what is stored for at least one other patient for both
	 * patients to be returned.
	 * 
	 * @param attributes attributes on a Person or Patient object. similar to: [gender, givenName,
	 *            middleName, familyName]
	 * @return list of patients that match other patients
	 * @throws APIException
	 * @should fetch patients that exactly match on all given attributes
	 * @should not return patients that exactly match on some but not all given attributes
	 */
	@Authorized( { PrivilegeConstants.VIEW_PATIENTS })
	public List<Patient> getDuplicatePatientsByAttributes(List<String> attributes) throws APIException;
	
	/**
	 * Convenience method to join two patients' information into one record.
	 * <ol>
	 * <li>Moves object (encounters/obs) pointing to <code>nonPreferred</code> to point at
	 * <code>preferred</code></li>
	 * <li>Copies data (gender/birthdate/names/ids/etc) from <code>nonPreferred</code> to
	 * <code>preferred</code> IFF the data is missing or null in <code>preferred</code></li>
	 * <li><code>notPreferred</code> is marked as voided</li>
	 * </ol>
	 * 
	 * @param preferred The Patient to merge to
	 * @param notPreferred The Patient to merge from (and then void)
	 * @throws APIException
	 * @throws SerializationException
	 * @see PersonMergeLogData
	 * @should not merge the same patient to itself
	 * @should copy nonvoided names to preferred patient
	 * @should copy nonvoided identifiers to preferred patient
	 * @should copy nonvoided addresses to preferred patient
	 * @should not copy over relationships that are only between the preferred and notpreferred
	 *         patient
	 * @should not merge patient with itself
	 * @should not create duplicate relationships
	 * @should merge encounters from non preferred to preferred patient
	 * @should merge visits from non preferred to preferred patient
	 * @should merge non duplicate patient identifiers from non preferred to preferred patient
	 * @should merge non duplicate patient names from non preferred to preferred patient
	 * @should merge non duplicate addresses from non preferred to preferred patient
	 * @should merge non voided patient programs from non preferred to preferred patient
	 * @should merge non voided relationships from non preferred to preferred patient
	 * @should merge observations associated with encounters from non preferred to preferred patient
	 * @should merge non voided person attributes from non preferred to preferred patient
	 * @should merge other non voided observations from non preferred to preferred patient
	 * @should merge other non voided orders from non preferred to preferred patient
	 * @should merge non preferred death date when preferred death date is not null or empty
	 * @should merge non preferred death cause when preferred death cause is not null or empty
	 * @should void non preferred person object
	 * @should change user records of non preferred person to preferred person
	 * @should void non preferred patient
	 * @should void all relationships for non preferred patient
	 * @should not void relationships for same type and side with different relatives
	 * @should audit moved encounters
	 * @should audit moved visits
	 * @should audit created patient programs
	 * @should audit voided relationships
	 * @should audit created relationships
	 * @should audit moved independent observations
	 * @should audit created identifiers
	 * @should audit created names
	 * @should audit created addresses
	 * @should audit created attributes
	 * @should audit moved users
	 * @should audit prior cause of death
	 * @should audit prior date of death
	 * @should audit prior date of birth
	 * @should audit prior date of birth estimated
	 * @should audit prior gender
	 * @should not copy over duplicate patient identifiers
<<<<<<< HEAD
=======
	 * @should fail if not preferred patient has unvoided orders
>>>>>>> 0dc65364
	 */
	@Authorized( { PrivilegeConstants.EDIT_PATIENTS })
	public void mergePatients(Patient preferred, Patient notPreferred) throws APIException, SerializationException;
	
	/**
	 * Convenience method to join multiple patients' information into one record.
	 * 
	 * @param preferred
	 * @param notPreferred
	 * @throws APIException
	 * @throws SerializationException
	 * @should merge all non Preferred patients in the the notPreferred list to preferred patient
	 */
	public void mergePatients(Patient preferred, List<Patient> notPreferred) throws APIException, SerializationException;
	
	/**
	 * Convenience method to establish that a patient has left the care center. This API call is
	 * responsible for: 1) Closing workflow statuses 2) Terminating programs 3) Discontinuing orders
	 * 4) Flagging patient table (if applicable) 5) Creating any relevant observations about the
	 * patient TODO keep this in the PatientService? Or move to appropriate service?
	 * 
	 * @param patient - the patient who has exited care
	 * @param dateExited - the declared date/time of the patient's exit
	 * @param reasonForExit - the concept that corresponds with why the patient has been declared as
	 *            exited
	 * @throws APIException
	 * @should save reason for exit observation for given patient
	 * @should set death date and cause when given reason for exit equals death
	 * @should discontinue all orders associated with given patient
	 * @should terminate all program workflows associated with given paitent
	 * @should throw error when given patient is null
	 * @should throw error when given date exited is null
	 * @should throw error when given reason for exist is null
	 * @should be tested more thoroughly
	 */
	@Authorized( { PrivilegeConstants.EDIT_PATIENTS })
	public void exitFromCare(Patient patient, Date dateExited, Concept reasonForExit) throws APIException;
	
	/**
	 * Convenience method to establish that a patient has died. In addition to exiting the patient
	 * from care (see above), this method will also set the appropriate patient characteristics to
	 * indicate that they have died, when they died, etc. TODO Keep this in the PatientService? Or
	 * move to appropriate service
	 * 
	 * @param patient - the patient who has died
	 * @param dateDied - the declared date/time of the patient's death
	 * @param causeOfDeath - the concept that corresponds with the reason the patient died
	 * @param otherReason - if the concept representing the reason is OTHER NON-CODED, and a
	 *            string-based "other" reason is supplied
	 * @throws APIException
	 * @should be tested more thoroughly
	 */
	@Authorized( { PrivilegeConstants.EDIT_PATIENTS })
	public void processDeath(Patient patient, Date dateDied, Concept causeOfDeath, String otherReason) throws APIException;
	
	/**
	 * Convenience method that saves the Obs that indicates when and why the patient died (including
	 * any "other" reason there might be) TODO keep this in the PatientService?
	 * 
	 * @param patient - the patient who has died
	 * @param dateDied - the declared date/time of the patient's death
	 * @param causeOfDeath - the concept that corresponds with the reason the patient died
	 * @param otherReason - if the concept representing the reason is OTHER NON-CODED, and a
	 *            string-based "other" reason is supplied
	 * @throws APIException
	 * @should throw error when given patient is null
	 * @should throw error when given death date is null
	 * @should throw error when given cause is null is null
	 * @should throw error when cause of death global property is not specified
	 * @should throw error when patient already has more than one cause of death observations
	 * @should modify existing cause of death observation
	 * @should set death attributes as long as patient is not already dead
	 * @should be tested more thoroughly
	 */
	@Authorized(value = { PrivilegeConstants.VIEW_PATIENTS, PrivilegeConstants.EDIT_OBS }, requireAll = true)
	public void saveCauseOfDeathObs(Patient patient, Date dateDied, Concept causeOfDeath, String otherReason)
	        throws APIException;
	
	/**
	 * Gets an identifier validator matching the given class.
	 * 
	 * @param clazz identifierValidator which validator to get.
	 * @should return patient identifier validator given class
	 */
	public IdentifierValidator getIdentifierValidator(Class<IdentifierValidator> clazz);
	
	/**
	 * @should return patient identifier validator given class name
	 * @should treat empty strings like a null entry
	 */
	public IdentifierValidator getIdentifierValidator(String pivClassName);
	
	/**
	 * @return the default IdentifierValidator
	 * @should return default patient identifier validator
	 */
	public IdentifierValidator getDefaultIdentifierValidator();
	
	/**
	 * @return All registered PatientIdentifierValidators
	 * @should return all registered patient identifier validators
	 */
	public Collection<IdentifierValidator> getAllIdentifierValidators();
	
	/**
	 * Checks whether the given patient identifier is already assigned to a patient other than
	 * patientIdentifier.patient
	 * 
	 * @param patientIdentifier the patient identifier to look for in other patients
	 * @return whether or not the identifier is in use by a patient other than
	 *         patientIdentifier.patient
	 * @should return true when patientIdentifier contains a patient and another patient has this id
	 * @should return false when patientIdentifier contains a patient and no other patient has this
	 *         id
	 * @should return true when patientIdentifier does not contain a patient and a patient has this
	 *         id
	 * @should return false when patientIdentifier does not contain a patient and no patient has
	 *         this id
	 * @should ignore voided patientIdentifiers
	 * @should ignore voided patients
	 * @should return true if in use for a location and id type uniqueness is set to location
	 * @should return false if in use for another location and id uniqueness is set to location
	 * @should return true if in use and id type uniqueness is set to unique
	 * @should return true if in use and id type uniqueness is null
	 */
	@Authorized(PrivilegeConstants.VIEW_PATIENTS)
	public boolean isIdentifierInUseByAnotherPatient(PatientIdentifier patientIdentifier);
	
	/**
	 * Returns a patient identifier that matches the given patientIndentifier id
	 * 
	 * @param patientIdentifier the patientIdentifier id
	 * @return the patientIdentifier matching the Id
	 * @throws APIException
	 * @should return the patientIdentifier with the given id
	 */
	@Authorized( { PrivilegeConstants.VIEW_PATIENT_IDENTIFIERS })
	public PatientIdentifier getPatientIdentifier(Integer patientIdentifierId) throws APIException;
	
	/**
	 * Void patient identifier (functionally delete patient identifier from system)
	 * 
	 * @param patient patientIdentifier to be voided
	 * @param reason reason for voiding patient identifier
	 * @return the voided patient identifier
	 * @throws APIException
	 * @should void given patient identifier with given reaso
	 * @should throw an APIException if the reason is null
	 * @should throw an APIException if the reason is an empty string
	 * @should throw an APIException if the reason is a white space character
	 */
	@Authorized( { PrivilegeConstants.DELETE_PATIENT_IDENTIFIERS })
	public PatientIdentifier voidPatientIdentifier(PatientIdentifier patientIdentifier, String reason) throws APIException;
	
	/**
	 * Saved the given <code>patientIndentifier</code> to the database
	 * 
	 * @param patientIndentifier patientIndentifier to be created or updated
	 * @return patientIndentifier that was created or updated
	 * @throws APIException
	 * @should create new patientIndentifier
	 * @should update an existing patient identifier
	 * @should throw an APIException when a null argument is passed
	 * @should throw an APIException when one of the required fields is null
	 * @should throw an APIException if the patientIdentifier string is a white space
	 * @should throw an APIException if the patientIdentifier string is an empty string
	 */
	@Authorized( { PrivilegeConstants.ADD_PATIENT_IDENTIFIERS, PrivilegeConstants.EDIT_PATIENT_IDENTIFIERS })
	public PatientIdentifier savePatientIdentifier(PatientIdentifier patientIdentifier) throws APIException;
	
	/**
	 * Purge PatientIdentifier (cannot be undone)
	 * 
	 * @param patientIdentifier PatientIdentifier to purge from the database
	 * @throws APIException
	 * @should delete patient identifier from database
	 */
	@Authorized( { PrivilegeConstants.PURGE_PATIENT_IDENTIFIERS })
	public void purgePatientIdentifier(PatientIdentifier patientIdentifier) throws APIException;
	
	/**
	 * Get a list of the problems for the patient, sorted on sort_weight
	 * 
	 * @param p the Person
	 * @return sorted set based on the sort weight of the list items
	 * @throws APIException
	 * @should return empty list if no problems exist for this Patient
	 */
	@Authorized( { PrivilegeConstants.VIEW_PROBLEMS })
	public List<Problem> getProblems(Person p) throws APIException;
	
	/**
	 * Returns the Problem
	 * 
	 * @param problemListId
	 * @return the allergy
	 * @throws APIException
	 */
	@Authorized( { PrivilegeConstants.VIEW_PROBLEMS })
	public Problem getProblem(Integer problemListId) throws APIException;
	
	/**
	 * Creates a ProblemListItem to the Patient's Problem Active List. Sets the start date to now,
	 * if it is null. Sets the weight
	 * 
	 * @param problem the Problem
	 * @throws APIException
	 * @should save the problem and set the weight for correct ordering
	 */
	@Authorized( { PrivilegeConstants.ADD_PROBLEMS, PrivilegeConstants.EDIT_PROBLEMS })
	public void saveProblem(Problem problem) throws APIException;
	
	/**
	 * Effectively removes the Problem from the Patient's Active List by setting the stop date to
	 * now, if null.
	 * 
	 * @param problem the Problem
	 * @param reason the reason of removing the problem
	 * @throws APIException
	 * @should set the end date for the problem
	 */
	@Authorized( { PrivilegeConstants.EDIT_PROBLEMS })
	public void removeProblem(Problem problem, String reason) throws APIException;
	
	/**
	 * Used only in cases where the Problem was entered by error
	 * 
	 * @param problem
	 * @param reason
	 * @throws APIException
	 */
	@Authorized( { PrivilegeConstants.DELETE_PROBLEMS })
	public void voidProblem(Problem problem, String reason) throws APIException;
	
	/**
	 * Returns a sorted set of Allergies, sorted on sort_weight
	 * 
	 * @param p the Person
	 * @return sorted set based on the sort weight of the list items
	 * @throws APIException
	 * @should return empty list if no allergies exist for the Patient
	 */
	@Authorized( { PrivilegeConstants.VIEW_ALLERGIES })
	public List<Allergy> getAllergies(Person p) throws APIException;
	
	/**
	 * Returns the Allergy
	 * 
	 * @param allergyListId
	 * @return the allergy
	 * @throws APIException
	 */
	@Authorized( { PrivilegeConstants.VIEW_ALLERGIES })
	public Allergy getAllergy(Integer allergyListId) throws APIException;
	
	/**
	 * Creates an AllergyListItem to the Patient's Allergy Active List. Sets the start date to now,
	 * if it is null.
	 * 
	 * @param allergy the Allergy
	 * @throws APIException
	 * @should save the allergy
	 */
	@Authorized( { PrivilegeConstants.ADD_ALLERGIES, PrivilegeConstants.EDIT_ALLERGIES })
	public void saveAllergy(Allergy allergy) throws APIException;
	
	/**
	 * Resolving the allergy, effectively removes the Allergy from the Patient's Active List by
	 * setting the stop date to now, if null.
	 * 
	 * @param allergy the Allergy
	 * @param reason the reason of remove
	 * @throws APIException
	 * @should set the end date for the allergy
	 */
	@Authorized( { PrivilegeConstants.EDIT_ALLERGIES })
	public void removeAllergy(Allergy allergy, String reason) throws APIException;
	
	/**
	 * Used only in cases where the Allergy was entered by error
	 * 
	 * @param allergy
	 * @param reason
	 * @throws APIException
	 */
	@Authorized( { PrivilegeConstants.DELETE_ALLERGIES })
	public void voidAllergy(Allergy allergy, String reason) throws APIException;
	
	/**
	 * Return the number of unvoided patients with names or patient identifiers or searchable person attributes
	 * starting with or equal to the specified text
	 * 
	 * @param query the string to search on
	 * @return the number of patients matching the given search phrase
	 * @since 1.8
	 * @should return the right count when a patient has multiple matching person names
	 * @should return the right count of patients with a matching identifier with no digits
	 */
	@Authorized( { PrivilegeConstants.VIEW_PATIENTS })
	public Integer getCountOfPatients(String query);
	
	/**
	 * Get a limited size of patients from a given start index based on given criteria The
	 * identifier is matched with the regex <code>OpenmrsConstants.PATIENT_IDENTIFIER_REGEX</code>
	 * All parameters are optional and nullable. If null, it is not included in the search. Will not
	 * return voided patients
	 * 
	 * @param name (optional) this is a slight break from the norm, patients with a partial match on
	 *            this name will be returned
	 * @param identifier (optional) only patients with a matching identifier are returned
	 * @param identifierTypes (optional) the PatientIdentifierTypes to restrict to
	 * @param matchIdentifierExactly (required) if true, then the given <code>identifier</code> must
	 *            equal the id in the database. if false, then the identifier is 'searched' for by
	 *            using a regular expression
	 * @param start the starting index
	 * @param length the number of patients to return
	 * @return patients that matched the given criteria (and are not voided)
	 * @throws APIException
	 * @since 1.8
	 */
	@Authorized( { PrivilegeConstants.VIEW_PATIENTS })
	public List<Patient> getPatients(String name, String identifier, List<PatientIdentifierType> identifierTypes,
	        boolean matchIdentifierExactly, Integer start, Integer length) throws APIException;
	
	/**
	 * Check if patient identifier types are locked, and if they are, throws an exception during manipulation of a patient identifier type
	 * 
	 * @throws PatientIdentifierTypeLockedException
	 */
	public void checkIfPatientIdentifierTypesAreLocked() throws PatientIdentifierTypeLockedException;
}
<|MERGE_RESOLUTION|>--- conflicted
+++ resolved
@@ -1,1034 +1,1013 @@
-/**
- * The contents of this file are subject to the OpenMRS Public License
- * Version 1.0 (the "License"); you may not use this file except in
- * compliance with the License. You may obtain a copy of the License at
- * http://license.openmrs.org
- *
- * Software distributed under the License is distributed on an "AS IS"
- * basis, WITHOUT WARRANTY OF ANY KIND, either express or implied. See the
- * License for the specific language governing rights and limitations
- * under the License.
- *
- * Copyright (C) OpenMRS, LLC.  All Rights Reserved.
- */
-package org.openmrs.api;
-
-import java.util.Collection;
-import java.util.Date;
-import java.util.List;
-import java.util.Set;
-
-import org.openmrs.Concept;
-import org.openmrs.Location;
-import org.openmrs.Patient;
-import org.openmrs.PatientIdentifier;
-import org.openmrs.PatientIdentifierType;
-import org.openmrs.Person;
-import org.openmrs.activelist.Allergy;
-import org.openmrs.activelist.Problem;
-import org.openmrs.annotation.Authorized;
-import org.openmrs.api.db.PatientDAO;
-import org.openmrs.comparator.PatientIdentifierTypeDefaultComparator;
-import org.openmrs.patient.IdentifierValidator;
-import org.openmrs.person.PersonMergeLogData;
-import org.openmrs.serialization.SerializationException;
-import org.openmrs.util.PrivilegeConstants;
-import org.openmrs.validator.PatientIdentifierValidator;
-
-/**
- * Contains methods pertaining to Patients in the system
-<<<<<<< HEAD
- *
-=======
- * 
->>>>>>> 0dc65364
- * <pre>
- * Usage:
- * List&lt;Patient&gt; patients = Context.getPatientService().getAllPatients();
- * </pre>
- * 
- * @see org.openmrs.api.context.Context
- * @see org.openmrs.Patient
- */
-public interface PatientService extends OpenmrsService {
-	
-	/**
-	 * Sets the DAO for this service. This is done by DI and Spring. See the
-	 * applicationContext-service.xml definition file.
-	 * 
-	 * @param dao DAO for this service
-	 */
-	public void setPatientDAO(PatientDAO dao);
-	
-	/**
-	 * @see #savePatient(Patient)
-	 * @deprecated replaced by #savePatient(Patient)
-	 */
-	@Deprecated
-	@Authorized( { PrivilegeConstants.ADD_PATIENTS })
-	public Patient createPatient(Patient patient) throws APIException;
-	
-	/**
-	 * Saved the given <code>patient</code> to the database
-	 * 
-	 * @param patient patient to be created or updated
-	 * @return patient who was created or updated
-	 * @throws APIException
-	 * @should create new patient from existing person plus user object
-	 * @should not throw a NonUniqueObjectException when called with a hand constructed patient
-	 *         regression 1375
-	 * @should fail when patient does not have any patient identifiers
-	 * @should update an existing patient
-	 * @should fail when patient does not have required patient identifiers
-	 * @should update the date changed and changed by on update of the person address
-	 * @should set the preferred name address and identifier if none is specified
-	 * @should not set the preferred name address and identifier if they already exist
-	 * @should not set a voided name or address or identifier as preferred
-	 */
-	@Authorized( { PrivilegeConstants.ADD_PATIENTS, PrivilegeConstants.EDIT_PATIENTS })
-	public Patient savePatient(Patient patient) throws APIException;
-	
-	/**
-	 * Get patient by internal identifier
-	 * 
-	 * @param patientId internal patient identifier
-	 * @return patient with given internal identifier
-	 * @throws APIException
-	 * @should return null object if patient id doesnt exist
-	 * @should fetch patient with given patient id
-	 * @should return null when patient with given patient id does not exist
-	 */
-	@Authorized( { PrivilegeConstants.VIEW_PATIENTS })
-	public Patient getPatient(Integer patientId) throws APIException;
-	
-	/**
-	 * Get patient by internal identifier. If this id is for an existing person then instantiates a
-	 * new patient from that person, copying over all the fields.
-	 * 
-	 * @param patientOrPersonId
-	 * @return a new unsaved patient or null if person or patient is not found
-	 * @throws APIException
-	 */
-	@Authorized( { PrivilegeConstants.VIEW_PATIENTS })
-	Patient getPatientOrPromotePerson(Integer patientOrPersonId) throws APIException;
-	
-	/**
-	 * Get patient by universally unique identifier.
-	 * 
-	 * @param uuid universally unique identifier
-	 * @return the patient that matches the uuid
-	 * @throws APIException
-	 * @should fetch patient with given uuid
-	 * @should return null if patient not found with given uuid
-	 */
-	@Authorized( { PrivilegeConstants.VIEW_PATIENTS })
-	public Patient getPatientByUuid(String uuid) throws APIException;
-	
-	/**
-	 * Get patient identifier by universally unique identifier.
-	 * 
-	 * @param uuid universally unique identifier
-	 * @return the patient identifier that matches the uuid
-	 * @throws APIException
-	 * @should fetch patient identifier with given uuid
-	 * @should return null if patient identifier not found with given uuid
-	 */
-	@Authorized( { PrivilegeConstants.VIEW_PATIENT_IDENTIFIERS })
-	public PatientIdentifier getPatientIdentifierByUuid(String uuid) throws APIException;
-	
-	/**
-	 * @see #savePatient(Patient)
-	 * @deprecated replaced by #savePatient(Patient)
-	 */
-	@Deprecated
-	public Patient updatePatient(Patient patient) throws APIException;
-	
-	/**
-	 * Returns all non voided patients in the system
-	 * 
-	 * @return non voided patients in the system
-	 * @see #getAllPatients(boolean)
-	 * @throws APIException
-	 * @should fetch all non voided patients
-	 */
-	@Authorized( { PrivilegeConstants.VIEW_PATIENTS })
-	public List<Patient> getAllPatients() throws APIException;
-	
-	/**
-	 * Returns patients in the system
-	 * 
-	 * @param includeVoided if false, will limit the search to non-voided patients
-	 * @return patients in the system
-	 * @throws APIException
-	 * @should fetch voided patients when given include voided is true
-	 * @should fetch non voided patients when given include voided is false
-	 */
-	@Authorized( { PrivilegeConstants.VIEW_PATIENTS })
-	public List<Patient> getAllPatients(boolean includeVoided) throws APIException;
-	
-	/**
-	 * @deprecated use #getPatientByIdentifier(String) instead
-	 */
-	@Deprecated
-	public Patient identifierInUse(String identifier, PatientIdentifierType type, Patient ignorePatient);
-	
-	/**
-	 * @deprecated replaced by {@link #getPatients(String, String, List)}
-	 */
-	@Deprecated
-	public List<Patient> getPatientsByIdentifier(String identifier, boolean includeVoided) throws APIException;
-	
-	/**
-	 * Get patients based on given criteria The identifier is matched with the regex
-	 * <code>OpenmrsConstants.PATIENT_IDENTIFIER_REGEX</code> All parameters are optional and
-	 * nullable. If null, it is not included in the search. Will not return voided patients
-	 * 
-	 * @param name (optional) this is a slight break from the norm, patients with a partial match on
-	 *            this name will be returned
-	 * @param identifier (optional) only patients with a matching identifier are returned
-	 * @param identifierTypes (optional) the PatientIdentifierTypes to restrict to
-	 * @param matchIdentifierExactly (required) if true, then the given <code>identifier</code> must
-	 *            equal the id in the database. if false, then the identifier is 'searched' for by
-	 *            using a regular expression
-	 * @return patients that matched the given criteria (and are not voided)
-	 * @throws APIException
-	 * @should fetch all patients that partially match given name
-	 * @should fetch all patients that partially match given identifier when match identifier
-	 *         exactly equals false
-	 * @should fetch all patients that exactly match given identifier when match identifier exactly
-	 *         equals true
-	 * @should fetch all patients that match given identifier types
-	 * @should not return duplicates
-	 * @should not return voided patients
-	 * @should return empty list when no match is found
-	 * @should search familyName2 with name
-	 * @should support simple regex
-	 * @should support pattern using last digit as check digit
-	 * @should return empty list if name and identifier is empty
-	 */
-	@Authorized( { PrivilegeConstants.VIEW_PATIENTS })
-	public List<Patient> getPatients(String name, String identifier, List<PatientIdentifierType> identifierTypes,
-	        boolean matchIdentifierExactly) throws APIException;
-	
-	/**
-	 * @deprecated replaced by a call to {@link #getPatients(String, String, List, boolean)} with
-	 *             "false" as the last parameter
-	 */
-	@Deprecated
-	@Authorized( { PrivilegeConstants.VIEW_PATIENTS })
-	public List<Patient> getPatients(String name, String identifier, List<PatientIdentifierType> identifierTypes)
-	        throws APIException;
-	
-	/**
-	 * @deprecated replaced by getPatients( ... )
-	 */
-	@Deprecated
-	@Authorized( { PrivilegeConstants.VIEW_PATIENTS })
-	public List<Patient> getPatientsByIdentifierPattern(String identifier, boolean includeVoided) throws APIException;
-	
-	/**
-	 * @deprecated replaced by {@link #getPatients(String, String, List)}
-	 */
-	@Deprecated
-	@Authorized( { PrivilegeConstants.VIEW_PATIENTS })
-	public List<Patient> getPatientsByName(String name) throws APIException;
-	
-	/**
-	 * @deprecated replaced by getPatients( ... )
-	 */
-	@Deprecated
-	@Authorized( { PrivilegeConstants.VIEW_PATIENTS })
-	public List<Patient> getPatientsByName(String name, boolean includeVoided) throws APIException;
-	
-	/**
-	 * Void patient record (functionally delete patient from system). Voids Person and retires
-	 * Users.
-	 * 
-	 * @param patient patient to be voided
-	 * @param reason reason for voiding patient
-	 * @return the voided patient
-	 * @should void given patient with given reason
-	 * @should void all patient identifiers associated with given patient
-	 * @should return voided patient with given reason
-	 * @should return null when patient is null
-	 * @should void person
-	 * @should retire users
-	 */
-	@Authorized( { PrivilegeConstants.DELETE_PATIENTS })
-	public Patient voidPatient(Patient patient, String reason) throws APIException;
-	
-	/**
-	 * Unvoid patient record. Unvoids Person as well.
-	 * 
-	 * @param patient patient to be revived
-	 * @return the revived Patient
-	 * @should unvoid given patient
-	 * @should return unvoided patient
-	 * @should unvoid person
-	 * @should not unretire users
-	 */
-	@Authorized( { PrivilegeConstants.DELETE_PATIENTS })
-	public Patient unvoidPatient(Patient patient) throws APIException;
-	
-	/**
-	 * @see #purgePatient(Patient)
-	 * @deprecated replaced by {@link #purgePatient(Patient)}
-	 */
-	@Deprecated
-	@Authorized( { PrivilegeConstants.PURGE_PATIENTS })
-	public void deletePatient(Patient patient) throws APIException;
-	
-	/**
-	 * Delete patient from database. This <b>should not be called</b> except for testing and
-	 * administration purposes. Use the void method instead.
-	 * 
-	 * @param patient patient to be deleted
-	 * @throws APIException
-	 * @see #voidPatient(org.openmrs.Patient,java.lang.String)
-	 * @should delete patient from database
-	 */
-	@Authorized( { PrivilegeConstants.PURGE_PATIENTS })
-	public void purgePatient(Patient patient) throws APIException;
-	
-	/**
-	 * @deprecated replaced by {@link #getPatientIdentifiers(String, List, List, List, Boolean)}
-	 */
-	@Deprecated
-	@Authorized( { PrivilegeConstants.VIEW_PATIENT_IDENTIFIERS })
-	public List<PatientIdentifier> getPatientIdentifiers(PatientIdentifierType patientIdentifierType) throws APIException;
-	
-	/**
-	 * Get all patientIdentifiers that match all of the given criteria Voided identifiers are not
-	 * returned
-	 * 
-	 * @param identifier the full identifier to match on
-	 * @param patientIdentifierTypes the type of identifiers to get
-	 * @param locations the locations of the identifiers to match
-	 * @param patients the patients containing these identifiers
-	 * @param isPreferred if true, limits to only preferred identifiers if false, only non
-	 *            preferred. if null, ignores preferred status
-	 * @return PatientIdentifiers matching these criteria
-	 * @should return only non voided patients and patient identifiers
-	 * @throws APIException
-	 * @should fetch patient identifiers that exactly matches given identifier
-	 * @should not fetch patient identifiers that partially matches given identifier
-	 * @should fetch patient identifiers that match given patient identifier types
-	 * @should fetch patient identifiers that match given locations
-	 * @should fetch patient identifiers that match given patients
-	 * @should fetch preferred patient identifiers when given is preferred equals true
-	 * @should fetch non preferred patient identifiers when given is preferred equals false
-	 * @should fetch preferred and non preferred patient identifiers when given is preferred is null
-	 */
-	@Authorized( { PrivilegeConstants.VIEW_PATIENT_IDENTIFIERS })
-	public List<PatientIdentifier> getPatientIdentifiers(String identifier,
-	        List<PatientIdentifierType> patientIdentifierTypes, List<Location> locations, List<Patient> patients,
-	        Boolean isPreferred) throws APIException;
-	
-	/**
-	 * @deprecated replaced by {@link #getPatientIdentifiers(String, List, List, List, Boolean)}
-	 */
-	@Deprecated
-	@Authorized( { PrivilegeConstants.VIEW_PATIENT_IDENTIFIERS })
-	public List<PatientIdentifier> getPatientIdentifiers(String identifier, PatientIdentifierType pit) throws APIException;
-	
-	/**
-	 * Update patient identifier
-	 * 
-	 * @param patientIdentifier identifier to be updated
-	 * @deprecated patient identifiers should not be updated directly; rather, after changing
-	 *             patient identifiers, use {@link #savePatient(Patient)} to save changes to the
-	 *             database
-	 * @throws APIException
-	 */
-	@Deprecated
-	@Authorized( { PrivilegeConstants.EDIT_PATIENT_IDENTIFIERS })
-	public void updatePatientIdentifier(PatientIdentifier patientIdentifier) throws APIException;
-	
-	/**
-	 * Create or update a PatientIdentifierType
-	 * 
-	 * @param patientIdentifierType PatientIdentifierType to create or update
-	 * @return the saved type
-	 * @throws APIException
-	 * @should create new patient identifier type
-	 * @should update existing patient identifier type
-	 * @should throw error when trying to save a patient identifier type while patient identifier types are locked
-	 */
-	@Authorized( { PrivilegeConstants.MANAGE_IDENTIFIER_TYPES })
-	public PatientIdentifierType savePatientIdentifierType(PatientIdentifierType patientIdentifierType) throws APIException;
-	
-	/**
-	 * @see #getAllPatientIdentifierTypes()
-	 * @deprecated replaced by {@link #getAllPatientIdentifierTypes()}
-	 */
-	@Deprecated
-	@Authorized( { PrivilegeConstants.VIEW_IDENTIFIER_TYPES })
-	public List<PatientIdentifierType> getPatientIdentifierTypes() throws APIException;
-	
-	/**
-	 * Get all patientIdentifier types
-	 * <p>
-<<<<<<< HEAD
-	 * Ordered same as {@link PatientIdentifierTypeDefaultComparator}.
-=======
-	 * Ordered same as {@link org.openmrs.comparator.PatientIdentifierTypeDefaultComparator}.
->>>>>>> 0dc65364
-	 * 
-	 * @return patientIdentifier types list
-	 * @throws APIException
-	 * @should fetch all non retired patient identifier types
-	 * @should order as default comparator
-	 */
-	@Authorized( { PrivilegeConstants.VIEW_IDENTIFIER_TYPES })
-	public List<PatientIdentifierType> getAllPatientIdentifierTypes() throws APIException;
-	
-	/**
-<<<<<<< HEAD
-	 * Get all patientIdentifier types.
-	 * <p>
-	 * Ordered same as {@link PatientIdentifierTypeDefaultComparator}.
-=======
-	 * Get all patientIdentifier types
-	 * <p>
-	 * Ordered same as {@link org.openmrs.comparator.PatientIdentifierTypeDefaultComparator}.
->>>>>>> 0dc65364
-	 * 
-	 * @param includeRetired true/false whether retired types should be included
-	 * @return patientIdentifier types list
-	 * @throws APIException
-	 * @should fetch patient identifier types including retired when include retired is true
-	 * @should fetch patient identifier types excluding retired when include retired is false
-	 * @should order as default comparator
-	 */
-	@Authorized( { PrivilegeConstants.VIEW_IDENTIFIER_TYPES })
-	public List<PatientIdentifierType> getAllPatientIdentifierTypes(boolean includeRetired) throws APIException;
-	
-	/**
-	 * Get all patientIdentifier types that match the given criteria
-	 * <p>
-<<<<<<< HEAD
-	 * Ordered same as {@link PatientIdentifierTypeDefaultComparator}.
-=======
-	 * Ordered same as {@link org.openmrs.comparator.PatientIdentifierTypeDefaultComparator}.
->>>>>>> 0dc65364
-	 * 
-	 * @param name name of the type to match on
-	 * @param format the string format to match on
-	 * @param required if true, limits to only identifiers marked as required if false, only non
-	 *            required. if null, ignores required bit
-	 * @param hasCheckDigit if true, limits to only check digit'd identifiers if false, only non
-	 *            checkdigit'd. if null, ignores checkDigit
-	 * @return patientIdentifier types list
-	 * @throws APIException
-	 * @should fetch patient identifier types that match given name with given format
-	 * @should fetch required patient identifier types when given required is true
-	 * @should fetch non required patient identifier types when given required is false
-	 * @should fetch any patient identifier types when given required is null
-	 * @should fetch patient identifier types with check digit when given has check digit is true
-	 * @should fetch patient identifier types without check digit when given has check digit is
-	 *         false
-	 * @should fetch any patient identifier types when given has check digit is null
-	 * @should order as default comparator
-	 */
-	@Authorized( { PrivilegeConstants.VIEW_IDENTIFIER_TYPES })
-	public List<PatientIdentifierType> getPatientIdentifierTypes(String name, String format, Boolean required,
-	        Boolean hasCheckDigit) throws APIException;
-	
-	/**
-	 * Get patientIdentifierType by internal identifier
-	 * 
-	 * @param patientIdentifierTypeId
-	 * @return patientIdentifierType with specified internal identifier
-	 * @throws APIException
-	 * @should fetch patient identifier with given patient identifier type id
-	 * @should return null when patient identifier identifier does not exist
-	 */
-	@Authorized( { PrivilegeConstants.VIEW_IDENTIFIER_TYPES })
-	public PatientIdentifierType getPatientIdentifierType(Integer patientIdentifierTypeId) throws APIException;
-	
-	/**
-	 * Get patient identifierType by universally unique identifier
-	 * 
-	 * @param patientIdentifierTypeId
-	 * @return patientIdentifierType with specified internal identifier
-	 * @throws APIException
-	 * @should fetch patient identifier type with given uuid
-	 * @should return null when patient identifier type with given uuid does not exist
-	 */
-	@Authorized( { PrivilegeConstants.VIEW_IDENTIFIER_TYPES })
-	public PatientIdentifierType getPatientIdentifierTypeByUuid(String uuid) throws APIException;
-	
-	/**
-	 * @deprecated use {@link #getPatientIdentifierTypeByName(String)}
-	 */
-	@Deprecated
-	@Authorized( { PrivilegeConstants.VIEW_IDENTIFIER_TYPES })
-	public PatientIdentifierType getPatientIdentifierType(String name) throws APIException;
-	
-	/**
-	 * Get patientIdentifierType by exact name
-	 * 
-	 * @param name
-	 * @return patientIdentifierType with given name
-	 * @throws APIException
-	 * @should fetch patient identifier type that exactly matches given name
-	 * @should not return patient identifier type that partially matches given name
-	 * @should return null when patient identifier type with given name does not exist
-	 */
-	@Authorized( { PrivilegeConstants.VIEW_IDENTIFIER_TYPES })
-	public PatientIdentifierType getPatientIdentifierTypeByName(String name) throws APIException;
-	
-	/**
-	 * Retire a type of patient identifier
-	 * 
-	 * @param patientIdentifierType type of patient identifier to be retired
-	 * @param reason the reason to retire this identifier type
-	 * @return the retired type
-	 * @throws APIException
-	 * @should retire patient identifier type with given reason
-	 * @should throw error when reason is empty
-	 * @should throw error when trying to retire a patient identifier type while patient identifier types are locked
-	 */
-	@Authorized( { PrivilegeConstants.MANAGE_IDENTIFIER_TYPES })
-	public PatientIdentifierType retirePatientIdentifierType(PatientIdentifierType patientIdentifierType, String reason)
-	        throws APIException;
-	
-	/**
-	 * Unretire a type of patient identifier
-	 * 
-	 * @param patientIdentifierType type of patient identifier to be unretired
-	 * @return the unretired type
-	 * @throws APIException
-	 * @should unretire patient identifier type
-	 * @should return unretired patient identifier type
-	 * @should throw error when trying to unretire a patient identifier type while patient identifier types are locked
-	 */
-	@Authorized( { PrivilegeConstants.MANAGE_IDENTIFIER_TYPES })
-	public PatientIdentifierType unretirePatientIdentifierType(PatientIdentifierType patientIdentifierType)
-	        throws APIException;
-	
-	/**
-	 * Purge PatientIdentifierType (cannot be undone)
-	 * 
-	 * @param patientIdentifierType PatientIdentifierType to purge from the database
-	 * @throws APIException
-	 * @should delete type from database
-	 * @should delete patient identifier type from database
-	 * @should throw error when trying to delete a patient identifier type while patient identifier types are locked
-	 */
-	@Authorized( { PrivilegeConstants.PURGE_IDENTIFIER_TYPES })
-	public void purgePatientIdentifierType(PatientIdentifierType patientIdentifierType) throws APIException;
-	
-	/**
-	 * Convenience method to validate a patient identifier. Checks for things like blank
-	 * identifiers, invalid check digits, etc
-	 * 
-	 * @param patientIdentifier identifier to be validated
-	 * @see #checkPatientIdentifiers(Patient)
-	 * @throws PatientIdentifierException if the identifier is invalid
-	 * @deprecated use {@link PatientIdentifierValidator#validateIdentifier(PatientIdentifier)}
-	 */
-	@Deprecated
-	@Authorized( { PrivilegeConstants.VIEW_PATIENT_IDENTIFIERS })
-	public void checkPatientIdentifier(PatientIdentifier patientIdentifier) throws PatientIdentifierException;
-	
-	/**
-	 * Convenience method to validate all identifiers for a given patient
-	 * 
-	 * @param patient patient for which to validate identifiers
-	 * @see #checkPatientIdentifiers(Patient)
-	 * @throws PatientIdentifierException if one or more of the identifiers are invalid
-	 * @should validate when patient has all required and no duplicate and no blank patient
-	 *         identifiers
-	 * @should ignore voided patient identifier
-	 * @should remove identifier and throw error when patient has blank patient identifier
-	 * @should throw error when patient has null patient identifiers
-	 * @should throw error when patient has empty patient identifiers
-	 * @should throw error when patient has identical identifiers
-	 * @should throw error when patient does not have one or more required identifiers
-	 * @should require one non voided patient identifier
-	 */
-	@Authorized( { PrivilegeConstants.VIEW_PATIENT_IDENTIFIERS })
-	public void checkPatientIdentifiers(Patient patient) throws PatientIdentifierException;
-	
-	/**
-	 * @see #getPatients(String)
-	 * @deprecated use #getPatients(String)
-	 */
-	@Deprecated
-	@Authorized( { PrivilegeConstants.VIEW_PATIENTS })
-	public List<Patient> findPatients(String query, boolean includeVoided) throws APIException;
-	
-	/**
-	 * Generic search on patients based on the given string. Implementations can use this string to
-	 * search on name, identifier, etc Voided patients are not returned in search results
-	 * 
-	 * @param query the string to search on
-	 * @return a list of matching Patients
-	 * @should force search string to be greater than minsearchcharacters global property
-	 * @should allow search string to be one according to minsearchcharacters global property
-	 * @should fetch patients with patient identifiers matching given query
-	 * @should fetch patients with any name matching given query
-	 * @should return empty list if given query length less than minimum search characters
-	 * @should not fail when minimum search characters is null
-	 * @should not fail when minimum search characters is invalid integer
-	 */
-	@Authorized( { PrivilegeConstants.VIEW_PATIENTS })
-	public List<Patient> getPatients(String query) throws APIException;
-	
-	/**
-	 * Generic search on patients based on the given string and returns a specific number of them
-	 * from the specified starting position. Implementations can use this string to search on name,
-	 * identifier, searchable person attributes etc. Voided patients are not returned in search results.
-	 * If start is 0 and length is not specified, then all matches are returned
-	 * 
-	 * @param query the string to search on
-	 * @param start the starting index
-	 * @param length the number of patients to return
-	 * @return a list of matching Patients
-	 * @throws APIException
-	 * @since 1.8
-	 * @should find a patients with a matching identifier with no digits
-	 */
-	@Authorized( { PrivilegeConstants.VIEW_PATIENTS })
-	public List<Patient> getPatients(String query, Integer start, Integer length) throws APIException;
-	
-	/**
-	 * @see #getPatientByExample(Patient)
-	 * @deprecated use #getPatientByExample(Patient)
-	 */
-	@Deprecated
-	@Authorized( { PrivilegeConstants.VIEW_PATIENTS })
-	public Patient findPatient(Patient patientToMatch) throws APIException;
-	
-	/**
-	 * This method tries to find a patient in the database given the attributes on the given
-	 * <code>patientToMatch</code> object. Assumes there could be a PersonAttribute on this Patient
-	 * with PersonAttributeType.name = "Other Matching Information". This PersonAttribute has a
-	 * "value" that is just key value pairs in the form of key:value;nextkey:nextvalue;
-	 * 
-	 * @param patientToMatch
-	 * @return null if no match found, a fresh patient object from the db if is found
-	 * @should fetch patient matching patient id of given patient
-	 * @should not fetch patient matching any other patient information
-	 * @should return null when no patient matches given patient to match
-	 */
-	@Authorized( { PrivilegeConstants.VIEW_PATIENTS })
-	public Patient getPatientByExample(Patient patientToMatch) throws APIException;
-	
-	/**
-	 * @deprecated use {@link #getDuplicatePatientsByAttributes(List)}
-	 * @see #getDuplicatePatientsByAttributes(List)
-	 */
-	@Deprecated
-	@Authorized( { PrivilegeConstants.VIEW_PATIENTS })
-	public List<Patient> findDuplicatePatients(Set<String> attributes) throws APIException;
-	
-	/**
-	 * Search the database for patients that both share the given attributes. Each attribute that is
-	 * passed in must be identical to what is stored for at least one other patient for both
-	 * patients to be returned.
-	 * 
-	 * @param attributes attributes on a Person or Patient object. similar to: [gender, givenName,
-	 *            middleName, familyName]
-	 * @return list of patients that match other patients
-	 * @throws APIException
-	 * @should fetch patients that exactly match on all given attributes
-	 * @should not return patients that exactly match on some but not all given attributes
-	 */
-	@Authorized( { PrivilegeConstants.VIEW_PATIENTS })
-	public List<Patient> getDuplicatePatientsByAttributes(List<String> attributes) throws APIException;
-	
-	/**
-	 * Convenience method to join two patients' information into one record.
-	 * <ol>
-	 * <li>Moves object (encounters/obs) pointing to <code>nonPreferred</code> to point at
-	 * <code>preferred</code></li>
-	 * <li>Copies data (gender/birthdate/names/ids/etc) from <code>nonPreferred</code> to
-	 * <code>preferred</code> IFF the data is missing or null in <code>preferred</code></li>
-	 * <li><code>notPreferred</code> is marked as voided</li>
-	 * </ol>
-	 * 
-	 * @param preferred The Patient to merge to
-	 * @param notPreferred The Patient to merge from (and then void)
-	 * @throws APIException
-	 * @throws SerializationException
-	 * @see PersonMergeLogData
-	 * @should not merge the same patient to itself
-	 * @should copy nonvoided names to preferred patient
-	 * @should copy nonvoided identifiers to preferred patient
-	 * @should copy nonvoided addresses to preferred patient
-	 * @should not copy over relationships that are only between the preferred and notpreferred
-	 *         patient
-	 * @should not merge patient with itself
-	 * @should not create duplicate relationships
-	 * @should merge encounters from non preferred to preferred patient
-	 * @should merge visits from non preferred to preferred patient
-	 * @should merge non duplicate patient identifiers from non preferred to preferred patient
-	 * @should merge non duplicate patient names from non preferred to preferred patient
-	 * @should merge non duplicate addresses from non preferred to preferred patient
-	 * @should merge non voided patient programs from non preferred to preferred patient
-	 * @should merge non voided relationships from non preferred to preferred patient
-	 * @should merge observations associated with encounters from non preferred to preferred patient
-	 * @should merge non voided person attributes from non preferred to preferred patient
-	 * @should merge other non voided observations from non preferred to preferred patient
-	 * @should merge other non voided orders from non preferred to preferred patient
-	 * @should merge non preferred death date when preferred death date is not null or empty
-	 * @should merge non preferred death cause when preferred death cause is not null or empty
-	 * @should void non preferred person object
-	 * @should change user records of non preferred person to preferred person
-	 * @should void non preferred patient
-	 * @should void all relationships for non preferred patient
-	 * @should not void relationships for same type and side with different relatives
-	 * @should audit moved encounters
-	 * @should audit moved visits
-	 * @should audit created patient programs
-	 * @should audit voided relationships
-	 * @should audit created relationships
-	 * @should audit moved independent observations
-	 * @should audit created identifiers
-	 * @should audit created names
-	 * @should audit created addresses
-	 * @should audit created attributes
-	 * @should audit moved users
-	 * @should audit prior cause of death
-	 * @should audit prior date of death
-	 * @should audit prior date of birth
-	 * @should audit prior date of birth estimated
-	 * @should audit prior gender
-	 * @should not copy over duplicate patient identifiers
-<<<<<<< HEAD
-=======
-	 * @should fail if not preferred patient has unvoided orders
->>>>>>> 0dc65364
-	 */
-	@Authorized( { PrivilegeConstants.EDIT_PATIENTS })
-	public void mergePatients(Patient preferred, Patient notPreferred) throws APIException, SerializationException;
-	
-	/**
-	 * Convenience method to join multiple patients' information into one record.
-	 * 
-	 * @param preferred
-	 * @param notPreferred
-	 * @throws APIException
-	 * @throws SerializationException
-	 * @should merge all non Preferred patients in the the notPreferred list to preferred patient
-	 */
-	public void mergePatients(Patient preferred, List<Patient> notPreferred) throws APIException, SerializationException;
-	
-	/**
-	 * Convenience method to establish that a patient has left the care center. This API call is
-	 * responsible for: 1) Closing workflow statuses 2) Terminating programs 3) Discontinuing orders
-	 * 4) Flagging patient table (if applicable) 5) Creating any relevant observations about the
-	 * patient TODO keep this in the PatientService? Or move to appropriate service?
-	 * 
-	 * @param patient - the patient who has exited care
-	 * @param dateExited - the declared date/time of the patient's exit
-	 * @param reasonForExit - the concept that corresponds with why the patient has been declared as
-	 *            exited
-	 * @throws APIException
-	 * @should save reason for exit observation for given patient
-	 * @should set death date and cause when given reason for exit equals death
-	 * @should discontinue all orders associated with given patient
-	 * @should terminate all program workflows associated with given paitent
-	 * @should throw error when given patient is null
-	 * @should throw error when given date exited is null
-	 * @should throw error when given reason for exist is null
-	 * @should be tested more thoroughly
-	 */
-	@Authorized( { PrivilegeConstants.EDIT_PATIENTS })
-	public void exitFromCare(Patient patient, Date dateExited, Concept reasonForExit) throws APIException;
-	
-	/**
-	 * Convenience method to establish that a patient has died. In addition to exiting the patient
-	 * from care (see above), this method will also set the appropriate patient characteristics to
-	 * indicate that they have died, when they died, etc. TODO Keep this in the PatientService? Or
-	 * move to appropriate service
-	 * 
-	 * @param patient - the patient who has died
-	 * @param dateDied - the declared date/time of the patient's death
-	 * @param causeOfDeath - the concept that corresponds with the reason the patient died
-	 * @param otherReason - if the concept representing the reason is OTHER NON-CODED, and a
-	 *            string-based "other" reason is supplied
-	 * @throws APIException
-	 * @should be tested more thoroughly
-	 */
-	@Authorized( { PrivilegeConstants.EDIT_PATIENTS })
-	public void processDeath(Patient patient, Date dateDied, Concept causeOfDeath, String otherReason) throws APIException;
-	
-	/**
-	 * Convenience method that saves the Obs that indicates when and why the patient died (including
-	 * any "other" reason there might be) TODO keep this in the PatientService?
-	 * 
-	 * @param patient - the patient who has died
-	 * @param dateDied - the declared date/time of the patient's death
-	 * @param causeOfDeath - the concept that corresponds with the reason the patient died
-	 * @param otherReason - if the concept representing the reason is OTHER NON-CODED, and a
-	 *            string-based "other" reason is supplied
-	 * @throws APIException
-	 * @should throw error when given patient is null
-	 * @should throw error when given death date is null
-	 * @should throw error when given cause is null is null
-	 * @should throw error when cause of death global property is not specified
-	 * @should throw error when patient already has more than one cause of death observations
-	 * @should modify existing cause of death observation
-	 * @should set death attributes as long as patient is not already dead
-	 * @should be tested more thoroughly
-	 */
-	@Authorized(value = { PrivilegeConstants.VIEW_PATIENTS, PrivilegeConstants.EDIT_OBS }, requireAll = true)
-	public void saveCauseOfDeathObs(Patient patient, Date dateDied, Concept causeOfDeath, String otherReason)
-	        throws APIException;
-	
-	/**
-	 * Gets an identifier validator matching the given class.
-	 * 
-	 * @param clazz identifierValidator which validator to get.
-	 * @should return patient identifier validator given class
-	 */
-	public IdentifierValidator getIdentifierValidator(Class<IdentifierValidator> clazz);
-	
-	/**
-	 * @should return patient identifier validator given class name
-	 * @should treat empty strings like a null entry
-	 */
-	public IdentifierValidator getIdentifierValidator(String pivClassName);
-	
-	/**
-	 * @return the default IdentifierValidator
-	 * @should return default patient identifier validator
-	 */
-	public IdentifierValidator getDefaultIdentifierValidator();
-	
-	/**
-	 * @return All registered PatientIdentifierValidators
-	 * @should return all registered patient identifier validators
-	 */
-	public Collection<IdentifierValidator> getAllIdentifierValidators();
-	
-	/**
-	 * Checks whether the given patient identifier is already assigned to a patient other than
-	 * patientIdentifier.patient
-	 * 
-	 * @param patientIdentifier the patient identifier to look for in other patients
-	 * @return whether or not the identifier is in use by a patient other than
-	 *         patientIdentifier.patient
-	 * @should return true when patientIdentifier contains a patient and another patient has this id
-	 * @should return false when patientIdentifier contains a patient and no other patient has this
-	 *         id
-	 * @should return true when patientIdentifier does not contain a patient and a patient has this
-	 *         id
-	 * @should return false when patientIdentifier does not contain a patient and no patient has
-	 *         this id
-	 * @should ignore voided patientIdentifiers
-	 * @should ignore voided patients
-	 * @should return true if in use for a location and id type uniqueness is set to location
-	 * @should return false if in use for another location and id uniqueness is set to location
-	 * @should return true if in use and id type uniqueness is set to unique
-	 * @should return true if in use and id type uniqueness is null
-	 */
-	@Authorized(PrivilegeConstants.VIEW_PATIENTS)
-	public boolean isIdentifierInUseByAnotherPatient(PatientIdentifier patientIdentifier);
-	
-	/**
-	 * Returns a patient identifier that matches the given patientIndentifier id
-	 * 
-	 * @param patientIdentifier the patientIdentifier id
-	 * @return the patientIdentifier matching the Id
-	 * @throws APIException
-	 * @should return the patientIdentifier with the given id
-	 */
-	@Authorized( { PrivilegeConstants.VIEW_PATIENT_IDENTIFIERS })
-	public PatientIdentifier getPatientIdentifier(Integer patientIdentifierId) throws APIException;
-	
-	/**
-	 * Void patient identifier (functionally delete patient identifier from system)
-	 * 
-	 * @param patient patientIdentifier to be voided
-	 * @param reason reason for voiding patient identifier
-	 * @return the voided patient identifier
-	 * @throws APIException
-	 * @should void given patient identifier with given reaso
-	 * @should throw an APIException if the reason is null
-	 * @should throw an APIException if the reason is an empty string
-	 * @should throw an APIException if the reason is a white space character
-	 */
-	@Authorized( { PrivilegeConstants.DELETE_PATIENT_IDENTIFIERS })
-	public PatientIdentifier voidPatientIdentifier(PatientIdentifier patientIdentifier, String reason) throws APIException;
-	
-	/**
-	 * Saved the given <code>patientIndentifier</code> to the database
-	 * 
-	 * @param patientIndentifier patientIndentifier to be created or updated
-	 * @return patientIndentifier that was created or updated
-	 * @throws APIException
-	 * @should create new patientIndentifier
-	 * @should update an existing patient identifier
-	 * @should throw an APIException when a null argument is passed
-	 * @should throw an APIException when one of the required fields is null
-	 * @should throw an APIException if the patientIdentifier string is a white space
-	 * @should throw an APIException if the patientIdentifier string is an empty string
-	 */
-	@Authorized( { PrivilegeConstants.ADD_PATIENT_IDENTIFIERS, PrivilegeConstants.EDIT_PATIENT_IDENTIFIERS })
-	public PatientIdentifier savePatientIdentifier(PatientIdentifier patientIdentifier) throws APIException;
-	
-	/**
-	 * Purge PatientIdentifier (cannot be undone)
-	 * 
-	 * @param patientIdentifier PatientIdentifier to purge from the database
-	 * @throws APIException
-	 * @should delete patient identifier from database
-	 */
-	@Authorized( { PrivilegeConstants.PURGE_PATIENT_IDENTIFIERS })
-	public void purgePatientIdentifier(PatientIdentifier patientIdentifier) throws APIException;
-	
-	/**
-	 * Get a list of the problems for the patient, sorted on sort_weight
-	 * 
-	 * @param p the Person
-	 * @return sorted set based on the sort weight of the list items
-	 * @throws APIException
-	 * @should return empty list if no problems exist for this Patient
-	 */
-	@Authorized( { PrivilegeConstants.VIEW_PROBLEMS })
-	public List<Problem> getProblems(Person p) throws APIException;
-	
-	/**
-	 * Returns the Problem
-	 * 
-	 * @param problemListId
-	 * @return the allergy
-	 * @throws APIException
-	 */
-	@Authorized( { PrivilegeConstants.VIEW_PROBLEMS })
-	public Problem getProblem(Integer problemListId) throws APIException;
-	
-	/**
-	 * Creates a ProblemListItem to the Patient's Problem Active List. Sets the start date to now,
-	 * if it is null. Sets the weight
-	 * 
-	 * @param problem the Problem
-	 * @throws APIException
-	 * @should save the problem and set the weight for correct ordering
-	 */
-	@Authorized( { PrivilegeConstants.ADD_PROBLEMS, PrivilegeConstants.EDIT_PROBLEMS })
-	public void saveProblem(Problem problem) throws APIException;
-	
-	/**
-	 * Effectively removes the Problem from the Patient's Active List by setting the stop date to
-	 * now, if null.
-	 * 
-	 * @param problem the Problem
-	 * @param reason the reason of removing the problem
-	 * @throws APIException
-	 * @should set the end date for the problem
-	 */
-	@Authorized( { PrivilegeConstants.EDIT_PROBLEMS })
-	public void removeProblem(Problem problem, String reason) throws APIException;
-	
-	/**
-	 * Used only in cases where the Problem was entered by error
-	 * 
-	 * @param problem
-	 * @param reason
-	 * @throws APIException
-	 */
-	@Authorized( { PrivilegeConstants.DELETE_PROBLEMS })
-	public void voidProblem(Problem problem, String reason) throws APIException;
-	
-	/**
-	 * Returns a sorted set of Allergies, sorted on sort_weight
-	 * 
-	 * @param p the Person
-	 * @return sorted set based on the sort weight of the list items
-	 * @throws APIException
-	 * @should return empty list if no allergies exist for the Patient
-	 */
-	@Authorized( { PrivilegeConstants.VIEW_ALLERGIES })
-	public List<Allergy> getAllergies(Person p) throws APIException;
-	
-	/**
-	 * Returns the Allergy
-	 * 
-	 * @param allergyListId
-	 * @return the allergy
-	 * @throws APIException
-	 */
-	@Authorized( { PrivilegeConstants.VIEW_ALLERGIES })
-	public Allergy getAllergy(Integer allergyListId) throws APIException;
-	
-	/**
-	 * Creates an AllergyListItem to the Patient's Allergy Active List. Sets the start date to now,
-	 * if it is null.
-	 * 
-	 * @param allergy the Allergy
-	 * @throws APIException
-	 * @should save the allergy
-	 */
-	@Authorized( { PrivilegeConstants.ADD_ALLERGIES, PrivilegeConstants.EDIT_ALLERGIES })
-	public void saveAllergy(Allergy allergy) throws APIException;
-	
-	/**
-	 * Resolving the allergy, effectively removes the Allergy from the Patient's Active List by
-	 * setting the stop date to now, if null.
-	 * 
-	 * @param allergy the Allergy
-	 * @param reason the reason of remove
-	 * @throws APIException
-	 * @should set the end date for the allergy
-	 */
-	@Authorized( { PrivilegeConstants.EDIT_ALLERGIES })
-	public void removeAllergy(Allergy allergy, String reason) throws APIException;
-	
-	/**
-	 * Used only in cases where the Allergy was entered by error
-	 * 
-	 * @param allergy
-	 * @param reason
-	 * @throws APIException
-	 */
-	@Authorized( { PrivilegeConstants.DELETE_ALLERGIES })
-	public void voidAllergy(Allergy allergy, String reason) throws APIException;
-	
-	/**
-	 * Return the number of unvoided patients with names or patient identifiers or searchable person attributes
-	 * starting with or equal to the specified text
-	 * 
-	 * @param query the string to search on
-	 * @return the number of patients matching the given search phrase
-	 * @since 1.8
-	 * @should return the right count when a patient has multiple matching person names
-	 * @should return the right count of patients with a matching identifier with no digits
-	 */
-	@Authorized( { PrivilegeConstants.VIEW_PATIENTS })
-	public Integer getCountOfPatients(String query);
-	
-	/**
-	 * Get a limited size of patients from a given start index based on given criteria The
-	 * identifier is matched with the regex <code>OpenmrsConstants.PATIENT_IDENTIFIER_REGEX</code>
-	 * All parameters are optional and nullable. If null, it is not included in the search. Will not
-	 * return voided patients
-	 * 
-	 * @param name (optional) this is a slight break from the norm, patients with a partial match on
-	 *            this name will be returned
-	 * @param identifier (optional) only patients with a matching identifier are returned
-	 * @param identifierTypes (optional) the PatientIdentifierTypes to restrict to
-	 * @param matchIdentifierExactly (required) if true, then the given <code>identifier</code> must
-	 *            equal the id in the database. if false, then the identifier is 'searched' for by
-	 *            using a regular expression
-	 * @param start the starting index
-	 * @param length the number of patients to return
-	 * @return patients that matched the given criteria (and are not voided)
-	 * @throws APIException
-	 * @since 1.8
-	 */
-	@Authorized( { PrivilegeConstants.VIEW_PATIENTS })
-	public List<Patient> getPatients(String name, String identifier, List<PatientIdentifierType> identifierTypes,
-	        boolean matchIdentifierExactly, Integer start, Integer length) throws APIException;
-	
-	/**
-	 * Check if patient identifier types are locked, and if they are, throws an exception during manipulation of a patient identifier type
-	 * 
-	 * @throws PatientIdentifierTypeLockedException
-	 */
-	public void checkIfPatientIdentifierTypesAreLocked() throws PatientIdentifierTypeLockedException;
-}
+/**
+ * The contents of this file are subject to the OpenMRS Public License
+ * Version 1.0 (the "License"); you may not use this file except in
+ * compliance with the License. You may obtain a copy of the License at
+ * http://license.openmrs.org
+ *
+ * Software distributed under the License is distributed on an "AS IS"
+ * basis, WITHOUT WARRANTY OF ANY KIND, either express or implied. See the
+ * License for the specific language governing rights and limitations
+ * under the License.
+ *
+ * Copyright (C) OpenMRS, LLC.  All Rights Reserved.
+ */
+package org.openmrs.api;
+
+import java.util.Collection;
+import java.util.Date;
+import java.util.List;
+import java.util.Set;
+
+import org.openmrs.Concept;
+import org.openmrs.Location;
+import org.openmrs.Patient;
+import org.openmrs.PatientIdentifier;
+import org.openmrs.PatientIdentifierType;
+import org.openmrs.Person;
+import org.openmrs.activelist.Allergy;
+import org.openmrs.activelist.Problem;
+import org.openmrs.annotation.Authorized;
+import org.openmrs.api.db.PatientDAO;
+import org.openmrs.comparator.PatientIdentifierTypeDefaultComparator;
+import org.openmrs.patient.IdentifierValidator;
+import org.openmrs.person.PersonMergeLogData;
+import org.openmrs.serialization.SerializationException;
+import org.openmrs.util.PrivilegeConstants;
+import org.openmrs.validator.PatientIdentifierValidator;
+
+/**
+ * Contains methods pertaining to Patients in the system
+ *
+ * <pre>
+ * Usage:
+ * List&lt;Patient&gt; patients = Context.getPatientService().getAllPatients();
+ * </pre>
+ * 
+ * @see org.openmrs.api.context.Context
+ * @see org.openmrs.Patient
+ */
+public interface PatientService extends OpenmrsService {
+
+	/**
+	 * Sets the DAO for this service. This is done by DI and Spring. See the
+	 * applicationContext-service.xml definition file.
+	 * 
+	 * @param dao DAO for this service
+	 */
+	public void setPatientDAO(PatientDAO dao);
+	
+	/**
+	 * @see #savePatient(Patient)
+	 * @deprecated replaced by #savePatient(Patient)
+	 */
+	@Deprecated
+	@Authorized( { PrivilegeConstants.ADD_PATIENTS })
+	public Patient createPatient(Patient patient) throws APIException;
+	
+	/**
+	 * Saved the given <code>patient</code> to the database
+	 * 
+	 * @param patient patient to be created or updated
+	 * @return patient who was created or updated
+	 * @throws APIException
+	 * @should create new patient from existing person plus user object
+	 * @should not throw a NonUniqueObjectException when called with a hand constructed patient
+	 *         regression 1375
+	 * @should fail when patient does not have any patient identifiers
+	 * @should update an existing patient
+	 * @should fail when patient does not have required patient identifiers
+	 * @should update the date changed and changed by on update of the person address
+	 * @should set the preferred name address and identifier if none is specified
+	 * @should not set the preferred name address and identifier if they already exist
+	 * @should not set a voided name or address or identifier as preferred
+	 */
+	@Authorized( { PrivilegeConstants.ADD_PATIENTS, PrivilegeConstants.EDIT_PATIENTS })
+	public Patient savePatient(Patient patient) throws APIException;
+	
+	/**
+	 * Get patient by internal identifier
+	 * 
+	 * @param patientId internal patient identifier
+	 * @return patient with given internal identifier
+	 * @throws APIException
+	 * @should return null object if patient id doesnt exist
+	 * @should fetch patient with given patient id
+	 * @should return null when patient with given patient id does not exist
+	 */
+	@Authorized( { PrivilegeConstants.VIEW_PATIENTS })
+	public Patient getPatient(Integer patientId) throws APIException;
+	
+	/**
+	 * Get patient by internal identifier. If this id is for an existing person then instantiates a
+	 * new patient from that person, copying over all the fields.
+	 * 
+	 * @param patientOrPersonId
+	 * @return a new unsaved patient or null if person or patient is not found
+	 * @throws APIException
+	 */
+	@Authorized( { PrivilegeConstants.VIEW_PATIENTS })
+	Patient getPatientOrPromotePerson(Integer patientOrPersonId) throws APIException;
+	
+	/**
+	 * Get patient by universally unique identifier.
+	 * 
+	 * @param uuid universally unique identifier
+	 * @return the patient that matches the uuid
+	 * @throws APIException
+	 * @should fetch patient with given uuid
+	 * @should return null if patient not found with given uuid
+	 */
+	@Authorized( { PrivilegeConstants.VIEW_PATIENTS })
+	public Patient getPatientByUuid(String uuid) throws APIException;
+	
+	/**
+	 * Get patient identifier by universally unique identifier.
+	 * 
+	 * @param uuid universally unique identifier
+	 * @return the patient identifier that matches the uuid
+	 * @throws APIException
+	 * @should fetch patient identifier with given uuid
+	 * @should return null if patient identifier not found with given uuid
+	 */
+	@Authorized( { PrivilegeConstants.VIEW_PATIENT_IDENTIFIERS })
+	public PatientIdentifier getPatientIdentifierByUuid(String uuid) throws APIException;
+	
+	/**
+	 * @see #savePatient(Patient)
+	 * @deprecated replaced by #savePatient(Patient)
+	 */
+	@Deprecated
+	public Patient updatePatient(Patient patient) throws APIException;
+	
+	/**
+	 * Returns all non voided patients in the system
+	 * 
+	 * @return non voided patients in the system
+	 * @see #getAllPatients(boolean)
+	 * @throws APIException
+	 * @should fetch all non voided patients
+	 */
+	@Authorized( { PrivilegeConstants.VIEW_PATIENTS })
+	public List<Patient> getAllPatients() throws APIException;
+	
+	/**
+	 * Returns patients in the system
+	 * 
+	 * @param includeVoided if false, will limit the search to non-voided patients
+	 * @return patients in the system
+	 * @throws APIException
+	 * @should fetch voided patients when given include voided is true
+	 * @should fetch non voided patients when given include voided is false
+	 */
+	@Authorized( { PrivilegeConstants.VIEW_PATIENTS })
+	public List<Patient> getAllPatients(boolean includeVoided) throws APIException;
+	
+	/**
+	 * @deprecated use #getPatientByIdentifier(String) instead
+	 */
+	@Deprecated
+	public Patient identifierInUse(String identifier, PatientIdentifierType type, Patient ignorePatient);
+	
+	/**
+	 * @deprecated replaced by {@link #getPatients(String, String, List)}
+	 */
+	@Deprecated
+	public List<Patient> getPatientsByIdentifier(String identifier, boolean includeVoided) throws APIException;
+	
+	/**
+	 * Get patients based on given criteria The identifier is matched with the regex
+	 * <code>OpenmrsConstants.PATIENT_IDENTIFIER_REGEX</code> All parameters are optional and
+	 * nullable. If null, it is not included in the search. Will not return voided patients
+	 * 
+	 * @param name (optional) this is a slight break from the norm, patients with a partial match on
+	 *            this name will be returned
+	 * @param identifier (optional) only patients with a matching identifier are returned
+	 * @param identifierTypes (optional) the PatientIdentifierTypes to restrict to
+	 * @param matchIdentifierExactly (required) if true, then the given <code>identifier</code> must
+	 *            equal the id in the database. if false, then the identifier is 'searched' for by
+	 *            using a regular expression
+	 * @return patients that matched the given criteria (and are not voided)
+	 * @throws APIException
+	 * @should fetch all patients that partially match given name
+	 * @should fetch all patients that partially match given identifier when match identifier
+	 *         exactly equals false
+	 * @should fetch all patients that exactly match given identifier when match identifier exactly
+	 *         equals true
+	 * @should fetch all patients that match given identifier types
+	 * @should not return duplicates
+	 * @should not return voided patients
+	 * @should return empty list when no match is found
+	 * @should search familyName2 with name
+	 * @should support simple regex
+	 * @should support pattern using last digit as check digit
+	 * @should return empty list if name and identifier is empty
+	 */
+	@Authorized( { PrivilegeConstants.VIEW_PATIENTS })
+	public List<Patient> getPatients(String name, String identifier, List<PatientIdentifierType> identifierTypes,
+	        boolean matchIdentifierExactly) throws APIException;
+	
+	/**
+	 * @deprecated replaced by a call to {@link #getPatients(String, String, List, boolean)} with
+	 *             "false" as the last parameter
+	 */
+	@Deprecated
+	@Authorized( { PrivilegeConstants.VIEW_PATIENTS })
+	public List<Patient> getPatients(String name, String identifier, List<PatientIdentifierType> identifierTypes)
+	        throws APIException;
+	
+	/**
+	 * @deprecated replaced by getPatients( ... )
+	 */
+	@Deprecated
+	@Authorized( { PrivilegeConstants.VIEW_PATIENTS })
+	public List<Patient> getPatientsByIdentifierPattern(String identifier, boolean includeVoided) throws APIException;
+	
+	/**
+	 * @deprecated replaced by {@link #getPatients(String, String, List)}
+	 */
+	@Deprecated
+	@Authorized( { PrivilegeConstants.VIEW_PATIENTS })
+	public List<Patient> getPatientsByName(String name) throws APIException;
+	
+	/**
+	 * @deprecated replaced by getPatients( ... )
+	 */
+	@Deprecated
+	@Authorized( { PrivilegeConstants.VIEW_PATIENTS })
+	public List<Patient> getPatientsByName(String name, boolean includeVoided) throws APIException;
+	
+	/**
+	 * Void patient record (functionally delete patient from system). Voids Person and retires
+	 * Users.
+	 * 
+	 * @param patient patient to be voided
+	 * @param reason reason for voiding patient
+	 * @return the voided patient
+	 * @should void given patient with given reason
+	 * @should void all patient identifiers associated with given patient
+	 * @should return voided patient with given reason
+	 * @should return null when patient is null
+	 * @should void person
+	 * @should retire users
+	 */
+	@Authorized( { PrivilegeConstants.DELETE_PATIENTS })
+	public Patient voidPatient(Patient patient, String reason) throws APIException;
+	
+	/**
+	 * Unvoid patient record. Unvoids Person as well.
+	 * 
+	 * @param patient patient to be revived
+	 * @return the revived Patient
+	 * @should unvoid given patient
+	 * @should return unvoided patient
+	 * @should unvoid person
+	 * @should not unretire users
+	 */
+	@Authorized( { PrivilegeConstants.DELETE_PATIENTS })
+	public Patient unvoidPatient(Patient patient) throws APIException;
+	
+	/**
+	 * @see #purgePatient(Patient)
+	 * @deprecated replaced by {@link #purgePatient(Patient)}
+	 */
+	@Deprecated
+	@Authorized( { PrivilegeConstants.PURGE_PATIENTS })
+	public void deletePatient(Patient patient) throws APIException;
+	
+	/**
+	 * Delete patient from database. This <b>should not be called</b> except for testing and
+	 * administration purposes. Use the void method instead.
+	 * 
+	 * @param patient patient to be deleted
+	 * @throws APIException
+	 * @see #voidPatient(org.openmrs.Patient,java.lang.String)
+	 * @should delete patient from database
+	 */
+	@Authorized( { PrivilegeConstants.PURGE_PATIENTS })
+	public void purgePatient(Patient patient) throws APIException;
+	
+	/**
+	 * @deprecated replaced by {@link #getPatientIdentifiers(String, List, List, List, Boolean)}
+	 */
+	@Deprecated
+	@Authorized( { PrivilegeConstants.VIEW_PATIENT_IDENTIFIERS })
+	public List<PatientIdentifier> getPatientIdentifiers(PatientIdentifierType patientIdentifierType) throws APIException;
+	
+	/**
+	 * Get all patientIdentifiers that match all of the given criteria Voided identifiers are not
+	 * returned
+	 * 
+	 * @param identifier the full identifier to match on
+	 * @param patientIdentifierTypes the type of identifiers to get
+	 * @param locations the locations of the identifiers to match
+	 * @param patients the patients containing these identifiers
+	 * @param isPreferred if true, limits to only preferred identifiers if false, only non
+	 *            preferred. if null, ignores preferred status
+	 * @return PatientIdentifiers matching these criteria
+	 * @should return only non voided patients and patient identifiers
+	 * @throws APIException
+	 * @should fetch patient identifiers that exactly matches given identifier
+	 * @should not fetch patient identifiers that partially matches given identifier
+	 * @should fetch patient identifiers that match given patient identifier types
+	 * @should fetch patient identifiers that match given locations
+	 * @should fetch patient identifiers that match given patients
+	 * @should fetch preferred patient identifiers when given is preferred equals true
+	 * @should fetch non preferred patient identifiers when given is preferred equals false
+	 * @should fetch preferred and non preferred patient identifiers when given is preferred is null
+	 */
+	@Authorized( { PrivilegeConstants.VIEW_PATIENT_IDENTIFIERS })
+	public List<PatientIdentifier> getPatientIdentifiers(String identifier,
+	        List<PatientIdentifierType> patientIdentifierTypes, List<Location> locations, List<Patient> patients,
+	        Boolean isPreferred) throws APIException;
+	
+	/**
+	 * @deprecated replaced by {@link #getPatientIdentifiers(String, List, List, List, Boolean)}
+	 */
+	@Deprecated
+	@Authorized( { PrivilegeConstants.VIEW_PATIENT_IDENTIFIERS })
+	public List<PatientIdentifier> getPatientIdentifiers(String identifier, PatientIdentifierType pit) throws APIException;
+	
+	/**
+	 * Update patient identifier
+	 * 
+	 * @param patientIdentifier identifier to be updated
+	 * @deprecated patient identifiers should not be updated directly; rather, after changing
+	 *             patient identifiers, use {@link #savePatient(Patient)} to save changes to the
+	 *             database
+	 * @throws APIException
+	 */
+	@Deprecated
+	@Authorized( { PrivilegeConstants.EDIT_PATIENT_IDENTIFIERS })
+	public void updatePatientIdentifier(PatientIdentifier patientIdentifier) throws APIException;
+	
+	/**
+	 * Create or update a PatientIdentifierType
+	 * 
+	 * @param patientIdentifierType PatientIdentifierType to create or update
+	 * @return the saved type
+	 * @throws APIException
+	 * @should create new patient identifier type
+	 * @should update existing patient identifier type
+	 * @should throw error when trying to save a patient identifier type while patient identifier types are locked
+	 */
+	@Authorized( { PrivilegeConstants.MANAGE_IDENTIFIER_TYPES })
+	public PatientIdentifierType savePatientIdentifierType(PatientIdentifierType patientIdentifierType) throws APIException;
+	
+	/**
+	 * @see #getAllPatientIdentifierTypes()
+	 * @deprecated replaced by {@link #getAllPatientIdentifierTypes()}
+	 */
+	@Deprecated
+	@Authorized( { PrivilegeConstants.VIEW_IDENTIFIER_TYPES })
+	public List<PatientIdentifierType> getPatientIdentifierTypes() throws APIException;
+	
+	/**
+	 * Get all patientIdentifier types
+	 * <p>
+	 * Ordered same as {@link PatientIdentifierTypeDefaultComparator}.
+	 *
+	 * @return patientIdentifier types list
+	 * @throws APIException
+	 * @should fetch all non retired patient identifier types
+	 * @should order as default comparator
+	 */
+	@Authorized( { PrivilegeConstants.VIEW_IDENTIFIER_TYPES })
+	public List<PatientIdentifierType> getAllPatientIdentifierTypes() throws APIException;
+	
+	/**
+	 * Get all patientIdentifier types.
+	 * <p>
+	 * Ordered same as {@link PatientIdentifierTypeDefaultComparator}.
+	 *
+	 * @param includeRetired true/false whether retired types should be included
+	 * @return patientIdentifier types list
+	 * @throws APIException
+	 * @should fetch patient identifier types including retired when include retired is true
+	 * @should fetch patient identifier types excluding retired when include retired is false
+	 * @should order as default comparator
+	 */
+	@Authorized( { PrivilegeConstants.VIEW_IDENTIFIER_TYPES })
+	public List<PatientIdentifierType> getAllPatientIdentifierTypes(boolean includeRetired) throws APIException;
+	
+	/**
+	 * Get all patientIdentifier types that match the given criteria
+	 * <p>
+	 * Ordered same as {@link PatientIdentifierTypeDefaultComparator}.
+	 *
+	 * @param name name of the type to match on
+	 * @param format the string format to match on
+	 * @param required if true, limits to only identifiers marked as required if false, only non
+	 *            required. if null, ignores required bit
+	 * @param hasCheckDigit if true, limits to only check digit'd identifiers if false, only non
+	 *            checkdigit'd. if null, ignores checkDigit
+	 * @return patientIdentifier types list
+	 * @throws APIException
+	 * @should fetch patient identifier types that match given name with given format
+	 * @should fetch required patient identifier types when given required is true
+	 * @should fetch non required patient identifier types when given required is false
+	 * @should fetch any patient identifier types when given required is null
+	 * @should fetch patient identifier types with check digit when given has check digit is true
+	 * @should fetch patient identifier types without check digit when given has check digit is
+	 *         false
+	 * @should fetch any patient identifier types when given has check digit is null
+	 * @should order as default comparator
+	 */
+	@Authorized( { PrivilegeConstants.VIEW_IDENTIFIER_TYPES })
+	public List<PatientIdentifierType> getPatientIdentifierTypes(String name, String format, Boolean required,
+	        Boolean hasCheckDigit) throws APIException;
+	
+	/**
+	 * Get patientIdentifierType by internal identifier
+	 * 
+	 * @param patientIdentifierTypeId
+	 * @return patientIdentifierType with specified internal identifier
+	 * @throws APIException
+	 * @should fetch patient identifier with given patient identifier type id
+	 * @should return null when patient identifier identifier does not exist
+	 */
+	@Authorized( { PrivilegeConstants.VIEW_IDENTIFIER_TYPES })
+	public PatientIdentifierType getPatientIdentifierType(Integer patientIdentifierTypeId) throws APIException;
+	
+	/**
+	 * Get patient identifierType by universally unique identifier
+	 * 
+	 * @param patientIdentifierTypeId
+	 * @return patientIdentifierType with specified internal identifier
+	 * @throws APIException
+	 * @should fetch patient identifier type with given uuid
+	 * @should return null when patient identifier type with given uuid does not exist
+	 */
+	@Authorized( { PrivilegeConstants.VIEW_IDENTIFIER_TYPES })
+	public PatientIdentifierType getPatientIdentifierTypeByUuid(String uuid) throws APIException;
+	
+	/**
+	 * @deprecated use {@link #getPatientIdentifierTypeByName(String)}
+	 */
+	@Deprecated
+	@Authorized( { PrivilegeConstants.VIEW_IDENTIFIER_TYPES })
+	public PatientIdentifierType getPatientIdentifierType(String name) throws APIException;
+	
+	/**
+	 * Get patientIdentifierType by exact name
+	 * 
+	 * @param name
+	 * @return patientIdentifierType with given name
+	 * @throws APIException
+	 * @should fetch patient identifier type that exactly matches given name
+	 * @should not return patient identifier type that partially matches given name
+	 * @should return null when patient identifier type with given name does not exist
+	 */
+	@Authorized( { PrivilegeConstants.VIEW_IDENTIFIER_TYPES })
+	public PatientIdentifierType getPatientIdentifierTypeByName(String name) throws APIException;
+	
+	/**
+	 * Retire a type of patient identifier
+	 * 
+	 * @param patientIdentifierType type of patient identifier to be retired
+	 * @param reason the reason to retire this identifier type
+	 * @return the retired type
+	 * @throws APIException
+	 * @should retire patient identifier type with given reason
+	 * @should throw error when reason is empty
+	 * @should throw error when trying to retire a patient identifier type while patient identifier types are locked
+	 */
+	@Authorized( { PrivilegeConstants.MANAGE_IDENTIFIER_TYPES })
+	public PatientIdentifierType retirePatientIdentifierType(PatientIdentifierType patientIdentifierType, String reason)
+	        throws APIException;
+	
+	/**
+	 * Unretire a type of patient identifier
+	 * 
+	 * @param patientIdentifierType type of patient identifier to be unretired
+	 * @return the unretired type
+	 * @throws APIException
+	 * @should unretire patient identifier type
+	 * @should return unretired patient identifier type
+	 * @should throw error when trying to unretire a patient identifier type while patient identifier types are locked
+	 */
+	@Authorized( { PrivilegeConstants.MANAGE_IDENTIFIER_TYPES })
+	public PatientIdentifierType unretirePatientIdentifierType(PatientIdentifierType patientIdentifierType)
+	        throws APIException;
+	
+	/**
+	 * Purge PatientIdentifierType (cannot be undone)
+	 * 
+	 * @param patientIdentifierType PatientIdentifierType to purge from the database
+	 * @throws APIException
+	 * @should delete type from database
+	 * @should delete patient identifier type from database
+	 * @should throw error when trying to delete a patient identifier type while patient identifier types are locked
+	 */
+	@Authorized( { PrivilegeConstants.PURGE_IDENTIFIER_TYPES })
+	public void purgePatientIdentifierType(PatientIdentifierType patientIdentifierType) throws APIException;
+	
+	/**
+	 * Convenience method to validate a patient identifier. Checks for things like blank
+	 * identifiers, invalid check digits, etc
+	 * 
+	 * @param patientIdentifier identifier to be validated
+	 * @see #checkPatientIdentifiers(Patient)
+	 * @throws PatientIdentifierException if the identifier is invalid
+	 * @deprecated use {@link PatientIdentifierValidator#validateIdentifier(PatientIdentifier)}
+	 */
+	@Deprecated
+	@Authorized( { PrivilegeConstants.VIEW_PATIENT_IDENTIFIERS })
+	public void checkPatientIdentifier(PatientIdentifier patientIdentifier) throws PatientIdentifierException;
+	
+	/**
+	 * Convenience method to validate all identifiers for a given patient
+	 * 
+	 * @param patient patient for which to validate identifiers
+	 * @see #checkPatientIdentifiers(Patient)
+	 * @throws PatientIdentifierException if one or more of the identifiers are invalid
+	 * @should validate when patient has all required and no duplicate and no blank patient
+	 *         identifiers
+	 * @should ignore voided patient identifier
+	 * @should remove identifier and throw error when patient has blank patient identifier
+	 * @should throw error when patient has null patient identifiers
+	 * @should throw error when patient has empty patient identifiers
+	 * @should throw error when patient has identical identifiers
+	 * @should throw error when patient does not have one or more required identifiers
+	 * @should require one non voided patient identifier
+	 */
+	@Authorized( { PrivilegeConstants.VIEW_PATIENT_IDENTIFIERS })
+	public void checkPatientIdentifiers(Patient patient) throws PatientIdentifierException;
+	
+	/**
+	 * @see #getPatients(String)
+	 * @deprecated use #getPatients(String)
+	 */
+	@Deprecated
+	@Authorized( { PrivilegeConstants.VIEW_PATIENTS })
+	public List<Patient> findPatients(String query, boolean includeVoided) throws APIException;
+	
+	/**
+	 * Generic search on patients based on the given string. Implementations can use this string to
+	 * search on name, identifier, etc Voided patients are not returned in search results
+	 * 
+	 * @param query the string to search on
+	 * @return a list of matching Patients
+	 * @should force search string to be greater than minsearchcharacters global property
+	 * @should allow search string to be one according to minsearchcharacters global property
+	 * @should fetch patients with patient identifiers matching given query
+	 * @should fetch patients with any name matching given query
+	 * @should return empty list if given query length less than minimum search characters
+	 * @should not fail when minimum search characters is null
+	 * @should not fail when minimum search characters is invalid integer
+	 */
+	@Authorized( { PrivilegeConstants.VIEW_PATIENTS })
+	public List<Patient> getPatients(String query) throws APIException;
+	
+	/**
+	 * Generic search on patients based on the given string and returns a specific number of them
+	 * from the specified starting position. Implementations can use this string to search on name,
+	 * identifier, searchable person attributes etc. Voided patients are not returned in search results.
+	 * If start is 0 and length is not specified, then all matches are returned
+	 * 
+	 * @param query the string to search on
+	 * @param start the starting index
+	 * @param length the number of patients to return
+	 * @return a list of matching Patients
+	 * @throws APIException
+	 * @since 1.8
+	 * @should find a patients with a matching identifier with no digits
+	 */
+	@Authorized( { PrivilegeConstants.VIEW_PATIENTS })
+	public List<Patient> getPatients(String query, Integer start, Integer length) throws APIException;
+	
+	/**
+	 * @see #getPatientByExample(Patient)
+	 * @deprecated use #getPatientByExample(Patient)
+	 */
+	@Deprecated
+	@Authorized( { PrivilegeConstants.VIEW_PATIENTS })
+	public Patient findPatient(Patient patientToMatch) throws APIException;
+	
+	/**
+	 * This method tries to find a patient in the database given the attributes on the given
+	 * <code>patientToMatch</code> object. Assumes there could be a PersonAttribute on this Patient
+	 * with PersonAttributeType.name = "Other Matching Information". This PersonAttribute has a
+	 * "value" that is just key value pairs in the form of key:value;nextkey:nextvalue;
+	 * 
+	 * @param patientToMatch
+	 * @return null if no match found, a fresh patient object from the db if is found
+	 * @should fetch patient matching patient id of given patient
+	 * @should not fetch patient matching any other patient information
+	 * @should return null when no patient matches given patient to match
+	 */
+	@Authorized( { PrivilegeConstants.VIEW_PATIENTS })
+	public Patient getPatientByExample(Patient patientToMatch) throws APIException;
+	
+	/**
+	 * @deprecated use {@link #getDuplicatePatientsByAttributes(List)}
+	 * @see #getDuplicatePatientsByAttributes(List)
+	 */
+	@Deprecated
+	@Authorized( { PrivilegeConstants.VIEW_PATIENTS })
+	public List<Patient> findDuplicatePatients(Set<String> attributes) throws APIException;
+	
+	/**
+	 * Search the database for patients that both share the given attributes. Each attribute that is
+	 * passed in must be identical to what is stored for at least one other patient for both
+	 * patients to be returned.
+	 * 
+	 * @param attributes attributes on a Person or Patient object. similar to: [gender, givenName,
+	 *            middleName, familyName]
+	 * @return list of patients that match other patients
+	 * @throws APIException
+	 * @should fetch patients that exactly match on all given attributes
+	 * @should not return patients that exactly match on some but not all given attributes
+	 */
+	@Authorized( { PrivilegeConstants.VIEW_PATIENTS })
+	public List<Patient> getDuplicatePatientsByAttributes(List<String> attributes) throws APIException;
+	
+	/**
+	 * Convenience method to join two patients' information into one record.
+	 * <ol>
+	 * <li>Moves object (encounters/obs) pointing to <code>nonPreferred</code> to point at
+	 * <code>preferred</code></li>
+	 * <li>Copies data (gender/birthdate/names/ids/etc) from <code>nonPreferred</code> to
+	 * <code>preferred</code> IFF the data is missing or null in <code>preferred</code></li>
+	 * <li><code>notPreferred</code> is marked as voided</li>
+	 * </ol>
+	 * 
+	 * @param preferred The Patient to merge to
+	 * @param notPreferred The Patient to merge from (and then void)
+	 * @throws APIException
+	 * @throws SerializationException
+	 * @see PersonMergeLogData
+	 * @should not merge the same patient to itself
+	 * @should copy nonvoided names to preferred patient
+	 * @should copy nonvoided identifiers to preferred patient
+	 * @should copy nonvoided addresses to preferred patient
+	 * @should not copy over relationships that are only between the preferred and notpreferred
+	 *         patient
+	 * @should not merge patient with itself
+	 * @should not create duplicate relationships
+	 * @should merge encounters from non preferred to preferred patient
+	 * @should merge visits from non preferred to preferred patient
+	 * @should merge non duplicate patient identifiers from non preferred to preferred patient
+	 * @should merge non duplicate patient names from non preferred to preferred patient
+	 * @should merge non duplicate addresses from non preferred to preferred patient
+	 * @should merge non voided patient programs from non preferred to preferred patient
+	 * @should merge non voided relationships from non preferred to preferred patient
+	 * @should merge observations associated with encounters from non preferred to preferred patient
+	 * @should merge non voided person attributes from non preferred to preferred patient
+	 * @should merge other non voided observations from non preferred to preferred patient
+	 * @should merge other non voided orders from non preferred to preferred patient
+	 * @should merge non preferred death date when preferred death date is not null or empty
+	 * @should merge non preferred death cause when preferred death cause is not null or empty
+	 * @should void non preferred person object
+	 * @should change user records of non preferred person to preferred person
+	 * @should void non preferred patient
+	 * @should void all relationships for non preferred patient
+	 * @should not void relationships for same type and side with different relatives
+	 * @should audit moved encounters
+	 * @should audit moved visits
+	 * @should audit created patient programs
+	 * @should audit voided relationships
+	 * @should audit created relationships
+	 * @should audit moved independent observations
+	 * @should audit created identifiers
+	 * @should audit created names
+	 * @should audit created addresses
+	 * @should audit created attributes
+	 * @should audit moved users
+	 * @should audit prior cause of death
+	 * @should audit prior date of death
+	 * @should audit prior date of birth
+	 * @should audit prior date of birth estimated
+	 * @should audit prior gender
+	 * @should not copy over duplicate patient identifiers
+	 * @should fail if not preferred patient has unvoided orders
+	 */
+	@Authorized( { PrivilegeConstants.EDIT_PATIENTS })
+	public void mergePatients(Patient preferred, Patient notPreferred) throws APIException, SerializationException;
+	
+	/**
+	 * Convenience method to join multiple patients' information into one record.
+	 * 
+	 * @param preferred
+	 * @param notPreferred
+	 * @throws APIException
+	 * @throws SerializationException
+	 * @should merge all non Preferred patients in the the notPreferred list to preferred patient
+	 */
+	public void mergePatients(Patient preferred, List<Patient> notPreferred) throws APIException, SerializationException;
+	
+	/**
+	 * Convenience method to establish that a patient has left the care center. This API call is
+	 * responsible for: 1) Closing workflow statuses 2) Terminating programs 3) Discontinuing orders
+	 * 4) Flagging patient table (if applicable) 5) Creating any relevant observations about the
+	 * patient TODO keep this in the PatientService? Or move to appropriate service?
+	 * 
+	 * @param patient - the patient who has exited care
+	 * @param dateExited - the declared date/time of the patient's exit
+	 * @param reasonForExit - the concept that corresponds with why the patient has been declared as
+	 *            exited
+	 * @throws APIException
+	 * @should save reason for exit observation for given patient
+	 * @should set death date and cause when given reason for exit equals death
+	 * @should discontinue all orders associated with given patient
+	 * @should terminate all program workflows associated with given paitent
+	 * @should throw error when given patient is null
+	 * @should throw error when given date exited is null
+	 * @should throw error when given reason for exist is null
+	 * @should be tested more thoroughly
+	 */
+	@Authorized( { PrivilegeConstants.EDIT_PATIENTS })
+	public void exitFromCare(Patient patient, Date dateExited, Concept reasonForExit) throws APIException;
+	
+	/**
+	 * Convenience method to establish that a patient has died. In addition to exiting the patient
+	 * from care (see above), this method will also set the appropriate patient characteristics to
+	 * indicate that they have died, when they died, etc. TODO Keep this in the PatientService? Or
+	 * move to appropriate service
+	 * 
+	 * @param patient - the patient who has died
+	 * @param dateDied - the declared date/time of the patient's death
+	 * @param causeOfDeath - the concept that corresponds with the reason the patient died
+	 * @param otherReason - if the concept representing the reason is OTHER NON-CODED, and a
+	 *            string-based "other" reason is supplied
+	 * @throws APIException
+	 * @should be tested more thoroughly
+	 */
+	@Authorized( { PrivilegeConstants.EDIT_PATIENTS })
+	public void processDeath(Patient patient, Date dateDied, Concept causeOfDeath, String otherReason) throws APIException;
+	
+	/**
+	 * Convenience method that saves the Obs that indicates when and why the patient died (including
+	 * any "other" reason there might be) TODO keep this in the PatientService?
+	 * 
+	 * @param patient - the patient who has died
+	 * @param dateDied - the declared date/time of the patient's death
+	 * @param causeOfDeath - the concept that corresponds with the reason the patient died
+	 * @param otherReason - if the concept representing the reason is OTHER NON-CODED, and a
+	 *            string-based "other" reason is supplied
+	 * @throws APIException
+	 * @should throw error when given patient is null
+	 * @should throw error when given death date is null
+	 * @should throw error when given cause is null is null
+	 * @should throw error when cause of death global property is not specified
+	 * @should throw error when patient already has more than one cause of death observations
+	 * @should modify existing cause of death observation
+	 * @should set death attributes as long as patient is not already dead
+	 * @should be tested more thoroughly
+	 */
+	@Authorized(value = { PrivilegeConstants.VIEW_PATIENTS, PrivilegeConstants.EDIT_OBS }, requireAll = true)
+	public void saveCauseOfDeathObs(Patient patient, Date dateDied, Concept causeOfDeath, String otherReason)
+	        throws APIException;
+	
+	/**
+	 * Gets an identifier validator matching the given class.
+	 * 
+	 * @param clazz identifierValidator which validator to get.
+	 * @should return patient identifier validator given class
+	 */
+	public IdentifierValidator getIdentifierValidator(Class<IdentifierValidator> clazz);
+	
+	/**
+	 * @should return patient identifier validator given class name
+	 * @should treat empty strings like a null entry
+	 */
+	public IdentifierValidator getIdentifierValidator(String pivClassName);
+	
+	/**
+	 * @return the default IdentifierValidator
+	 * @should return default patient identifier validator
+	 */
+	public IdentifierValidator getDefaultIdentifierValidator();
+	
+	/**
+	 * @return All registered PatientIdentifierValidators
+	 * @should return all registered patient identifier validators
+	 */
+	public Collection<IdentifierValidator> getAllIdentifierValidators();
+	
+	/**
+	 * Checks whether the given patient identifier is already assigned to a patient other than
+	 * patientIdentifier.patient
+	 * 
+	 * @param patientIdentifier the patient identifier to look for in other patients
+	 * @return whether or not the identifier is in use by a patient other than
+	 *         patientIdentifier.patient
+	 * @should return true when patientIdentifier contains a patient and another patient has this id
+	 * @should return false when patientIdentifier contains a patient and no other patient has this
+	 *         id
+	 * @should return true when patientIdentifier does not contain a patient and a patient has this
+	 *         id
+	 * @should return false when patientIdentifier does not contain a patient and no patient has
+	 *         this id
+	 * @should ignore voided patientIdentifiers
+	 * @should ignore voided patients
+	 * @should return true if in use for a location and id type uniqueness is set to location
+	 * @should return false if in use for another location and id uniqueness is set to location
+	 * @should return true if in use and id type uniqueness is set to unique
+	 * @should return true if in use and id type uniqueness is null
+	 */
+	@Authorized(PrivilegeConstants.VIEW_PATIENTS)
+	public boolean isIdentifierInUseByAnotherPatient(PatientIdentifier patientIdentifier);
+	
+	/**
+	 * Returns a patient identifier that matches the given patientIndentifier id
+	 * 
+	 * @param patientIdentifier the patientIdentifier id
+	 * @return the patientIdentifier matching the Id
+	 * @throws APIException
+	 * @should return the patientIdentifier with the given id
+	 */
+	@Authorized( { PrivilegeConstants.VIEW_PATIENT_IDENTIFIERS })
+	public PatientIdentifier getPatientIdentifier(Integer patientIdentifierId) throws APIException;
+	
+	/**
+	 * Void patient identifier (functionally delete patient identifier from system)
+	 * 
+	 * @param patient patientIdentifier to be voided
+	 * @param reason reason for voiding patient identifier
+	 * @return the voided patient identifier
+	 * @throws APIException
+	 * @should void given patient identifier with given reaso
+	 * @should throw an APIException if the reason is null
+	 * @should throw an APIException if the reason is an empty string
+	 * @should throw an APIException if the reason is a white space character
+	 */
+	@Authorized( { PrivilegeConstants.DELETE_PATIENT_IDENTIFIERS })
+	public PatientIdentifier voidPatientIdentifier(PatientIdentifier patientIdentifier, String reason) throws APIException;
+	
+	/**
+	 * Saved the given <code>patientIndentifier</code> to the database
+	 * 
+	 * @param patientIndentifier patientIndentifier to be created or updated
+	 * @return patientIndentifier that was created or updated
+	 * @throws APIException
+	 * @should create new patientIndentifier
+	 * @should update an existing patient identifier
+	 * @should throw an APIException when a null argument is passed
+	 * @should throw an APIException when one of the required fields is null
+	 * @should throw an APIException if the patientIdentifier string is a white space
+	 * @should throw an APIException if the patientIdentifier string is an empty string
+	 */
+	@Authorized( { PrivilegeConstants.ADD_PATIENT_IDENTIFIERS, PrivilegeConstants.EDIT_PATIENT_IDENTIFIERS })
+	public PatientIdentifier savePatientIdentifier(PatientIdentifier patientIdentifier) throws APIException;
+	
+	/**
+	 * Purge PatientIdentifier (cannot be undone)
+	 * 
+	 * @param patientIdentifier PatientIdentifier to purge from the database
+	 * @throws APIException
+	 * @should delete patient identifier from database
+	 */
+	@Authorized( { PrivilegeConstants.PURGE_PATIENT_IDENTIFIERS })
+	public void purgePatientIdentifier(PatientIdentifier patientIdentifier) throws APIException;
+	
+	/**
+	 * Get a list of the problems for the patient, sorted on sort_weight
+	 * 
+	 * @param p the Person
+	 * @return sorted set based on the sort weight of the list items
+	 * @throws APIException
+	 * @should return empty list if no problems exist for this Patient
+	 */
+	@Authorized( { PrivilegeConstants.VIEW_PROBLEMS })
+	public List<Problem> getProblems(Person p) throws APIException;
+	
+	/**
+	 * Returns the Problem
+	 * 
+	 * @param problemListId
+	 * @return the allergy
+	 * @throws APIException
+	 */
+	@Authorized( { PrivilegeConstants.VIEW_PROBLEMS })
+	public Problem getProblem(Integer problemListId) throws APIException;
+	
+	/**
+	 * Creates a ProblemListItem to the Patient's Problem Active List. Sets the start date to now,
+	 * if it is null. Sets the weight
+	 * 
+	 * @param problem the Problem
+	 * @throws APIException
+	 * @should save the problem and set the weight for correct ordering
+	 */
+	@Authorized( { PrivilegeConstants.ADD_PROBLEMS, PrivilegeConstants.EDIT_PROBLEMS })
+	public void saveProblem(Problem problem) throws APIException;
+	
+	/**
+	 * Effectively removes the Problem from the Patient's Active List by setting the stop date to
+	 * now, if null.
+	 * 
+	 * @param problem the Problem
+	 * @param reason the reason of removing the problem
+	 * @throws APIException
+	 * @should set the end date for the problem
+	 */
+	@Authorized( { PrivilegeConstants.EDIT_PROBLEMS })
+	public void removeProblem(Problem problem, String reason) throws APIException;
+	
+	/**
+	 * Used only in cases where the Problem was entered by error
+	 * 
+	 * @param problem
+	 * @param reason
+	 * @throws APIException
+	 */
+	@Authorized( { PrivilegeConstants.DELETE_PROBLEMS })
+	public void voidProblem(Problem problem, String reason) throws APIException;
+	
+	/**
+	 * Returns a sorted set of Allergies, sorted on sort_weight
+	 * 
+	 * @param p the Person
+	 * @return sorted set based on the sort weight of the list items
+	 * @throws APIException
+	 * @should return empty list if no allergies exist for the Patient
+	 */
+	@Authorized( { PrivilegeConstants.VIEW_ALLERGIES })
+	public List<Allergy> getAllergies(Person p) throws APIException;
+	
+	/**
+	 * Returns the Allergy
+	 * 
+	 * @param allergyListId
+	 * @return the allergy
+	 * @throws APIException
+	 */
+	@Authorized( { PrivilegeConstants.VIEW_ALLERGIES })
+	public Allergy getAllergy(Integer allergyListId) throws APIException;
+	
+	/**
+	 * Creates an AllergyListItem to the Patient's Allergy Active List. Sets the start date to now,
+	 * if it is null.
+	 * 
+	 * @param allergy the Allergy
+	 * @throws APIException
+	 * @should save the allergy
+	 */
+	@Authorized( { PrivilegeConstants.ADD_ALLERGIES, PrivilegeConstants.EDIT_ALLERGIES })
+	public void saveAllergy(Allergy allergy) throws APIException;
+	
+	/**
+	 * Resolving the allergy, effectively removes the Allergy from the Patient's Active List by
+	 * setting the stop date to now, if null.
+	 * 
+	 * @param allergy the Allergy
+	 * @param reason the reason of remove
+	 * @throws APIException
+	 * @should set the end date for the allergy
+	 */
+	@Authorized( { PrivilegeConstants.EDIT_ALLERGIES })
+	public void removeAllergy(Allergy allergy, String reason) throws APIException;
+	
+	/**
+	 * Used only in cases where the Allergy was entered by error
+	 * 
+	 * @param allergy
+	 * @param reason
+	 * @throws APIException
+	 */
+	@Authorized( { PrivilegeConstants.DELETE_ALLERGIES })
+	public void voidAllergy(Allergy allergy, String reason) throws APIException;
+	
+	/**
+	 * Return the number of unvoided patients with names or patient identifiers or searchable person attributes
+	 * starting with or equal to the specified text
+	 * 
+	 * @param query the string to search on
+	 * @return the number of patients matching the given search phrase
+	 * @since 1.8
+	 * @should return the right count when a patient has multiple matching person names
+	 * @should return the right count of patients with a matching identifier with no digits
+	 */
+	@Authorized( { PrivilegeConstants.VIEW_PATIENTS })
+	public Integer getCountOfPatients(String query);
+	
+	/**
+	 * Get a limited size of patients from a given start index based on given criteria The
+	 * identifier is matched with the regex <code>OpenmrsConstants.PATIENT_IDENTIFIER_REGEX</code>
+	 * All parameters are optional and nullable. If null, it is not included in the search. Will not
+	 * return voided patients
+	 * 
+	 * @param name (optional) this is a slight break from the norm, patients with a partial match on
+	 *            this name will be returned
+	 * @param identifier (optional) only patients with a matching identifier are returned
+	 * @param identifierTypes (optional) the PatientIdentifierTypes to restrict to
+	 * @param matchIdentifierExactly (required) if true, then the given <code>identifier</code> must
+	 *            equal the id in the database. if false, then the identifier is 'searched' for by
+	 *            using a regular expression
+	 * @param start the starting index
+	 * @param length the number of patients to return
+	 * @return patients that matched the given criteria (and are not voided)
+	 * @throws APIException
+	 * @since 1.8
+	 */
+	@Authorized( { PrivilegeConstants.VIEW_PATIENTS })
+	public List<Patient> getPatients(String name, String identifier, List<PatientIdentifierType> identifierTypes,
+	        boolean matchIdentifierExactly, Integer start, Integer length) throws APIException;
+	
+	/**
+	 * Check if patient identifier types are locked, and if they are, throws an exception during manipulation of a patient identifier type
+	 * 
+	 * @throws PatientIdentifierTypeLockedException
+	 */
+	public void checkIfPatientIdentifierTypesAreLocked() throws PatientIdentifierTypeLockedException;
+}