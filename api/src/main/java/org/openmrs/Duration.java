/**
 * The contents of this file are subject to the OpenMRS Public License
 * Version 1.0 (the "License"); you may not use this file except in
 * compliance with the License. You may obtain a copy of the License at
 * http://license.openmrs.org
 *
 * Software distributed under the License is distributed on an "AS IS"
 * basis, WITHOUT WARRANTY OF ANY KIND, either express or implied. See the
 * License for the specific language governing rights and limitations
 * under the License.
 *
 * Copyright (C) OpenMRS, LLC.  All Rights Reserved.
 */
package org.openmrs;

import static org.apache.commons.lang.time.DateUtils.addHours;
import static org.apache.commons.lang.time.DateUtils.addMinutes;
import static org.apache.commons.lang.time.DateUtils.addMonths;
import static org.apache.commons.lang.time.DateUtils.addWeeks;
import static org.apache.commons.lang.time.DateUtils.addYears;
import static org.apache.commons.lang3.time.DateUtils.addDays;
import static org.apache.commons.lang3.time.DateUtils.addSeconds;

import java.util.Date;

import org.openmrs.api.APIException;

/**
 * Duration represented using SNOMED CT duration codes
 * 
 * @since 1.10
 */
public class Duration {
	
	public static final String SNOMED_CT_SECONDS_CODE = "257997001";
	
	public static final String SNOMED_CT_MINUTES_CODE = "258701004";
	
	public static final String SNOMED_CT_HOURS_CODE = "258702006";
	
	public static final String SNOMED_CT_DAYS_CODE = "258703001";
	
	public static final String SNOMED_CT_WEEKS_CODE = "258705008";
	
	public static final String SNOMED_CT_MONTHS_CODE = "258706009";
	
	public static final String SNOMED_CT_YEARS_CODE = "258707000";
	
	public static final String SNOMED_CT_RECURRING_INTERVAL_CODE = "252109000";
	
	public static final String SNOMED_CT_CONCEPT_SOURCE_HL7_CODE = "SCT";
	
	private static final int SECONDS_PER_MINUTE = 60;
	
	private static final int MINUTES_PER_HOUR = 60;
	
	private static final int HOURS_PER_DAY = 24;
	
	private static final int SECONDS_PER_HOUR = SECONDS_PER_MINUTE * MINUTES_PER_HOUR;
	
	private static final int SECONDS_PER_DAY = SECONDS_PER_HOUR * HOURS_PER_DAY;
	
	private final Integer duration;
	
	private final String code;
	
	public Duration(Integer duration, String code) {
		this.duration = duration;
		this.code = code;
	}
	
	/**
	 * Add this duration to given startDate
	 * 
	 * @param startDate
	 * @param frequency is used to calculate time to be added to startDate when duration unit is
	 *            'Recurring Interval'
	 * @return date which is startDate plus duration
	 */
	public Date addToDate(Date startDate, OrderFrequency frequency) {
		if (SNOMED_CT_SECONDS_CODE.equals(code)) {
			return addSeconds(startDate, this.duration);
		}
		if (SNOMED_CT_MINUTES_CODE.equals(code)) {
			return addMinutes(startDate, this.duration);
		}
		if (SNOMED_CT_HOURS_CODE.equals(code)) {
			return addHours(startDate, this.duration);
		}
		if (SNOMED_CT_DAYS_CODE.equals(code)) {
			return addDays(startDate, this.duration);
		}
		if (SNOMED_CT_WEEKS_CODE.equals(code)) {
			return addWeeks(startDate, this.duration);
		}
		if (SNOMED_CT_MONTHS_CODE.equals(code)) {
			return addMonths(startDate, this.duration);
		}
		if (SNOMED_CT_YEARS_CODE.equals(code)) {
			return addYears(startDate, this.duration);
		}
		if (SNOMED_CT_RECURRING_INTERVAL_CODE.equals(code)) {
<<<<<<< HEAD
			if (frequency == null)
				throw new APIException("Duration.error.frequency.null", (Object[]) null);
=======
			if (frequency == null) {
				throw new APIException("Frequency can not be null when duration in Recurring Interval");
			}
>>>>>>> 855bf8c0
			return addSeconds(startDate, (int) (this.duration * SECONDS_PER_DAY / frequency.getFrequencyPerDay()));
		} else {
			throw new APIException("Duration.unknown.code", new Object[] { code });
		}
	}
	
	/**
	 * Returns concept reference term code of the mapping to the SNOMED CT concept source
	 * 
	 * @param durationUnits
	 * @return a string which is reference term code
	 * @should return null if the concept has no mapping to the SNOMED CT source
	 * @should return the code for the term of the mapping to the SNOMED CT source
	 */
	public static String getCode(Concept durationUnits) {
		for (ConceptMap conceptMapping : durationUnits.getConceptMappings()) {
			ConceptReferenceTerm conceptReferenceTerm = conceptMapping.getConceptReferenceTerm();
			if (ConceptMapType.SAME_AS_MAP_TYPE_UUID.equals(conceptMapping.getConceptMapType().getUuid())
			        && Duration.SNOMED_CT_CONCEPT_SOURCE_HL7_CODE.equals(conceptReferenceTerm.getConceptSource()
			                .getHl7Code())) {
				return conceptReferenceTerm.getCode();
			}
		}
		return null;
	}
}
<|MERGE_RESOLUTION|>--- conflicted
+++ resolved
@@ -1,136 +1,130 @@
-/**
- * The contents of this file are subject to the OpenMRS Public License
- * Version 1.0 (the "License"); you may not use this file except in
- * compliance with the License. You may obtain a copy of the License at
- * http://license.openmrs.org
- *
- * Software distributed under the License is distributed on an "AS IS"
- * basis, WITHOUT WARRANTY OF ANY KIND, either express or implied. See the
- * License for the specific language governing rights and limitations
- * under the License.
- *
- * Copyright (C) OpenMRS, LLC.  All Rights Reserved.
- */
-package org.openmrs;
-
-import static org.apache.commons.lang.time.DateUtils.addHours;
-import static org.apache.commons.lang.time.DateUtils.addMinutes;
-import static org.apache.commons.lang.time.DateUtils.addMonths;
-import static org.apache.commons.lang.time.DateUtils.addWeeks;
-import static org.apache.commons.lang.time.DateUtils.addYears;
-import static org.apache.commons.lang3.time.DateUtils.addDays;
-import static org.apache.commons.lang3.time.DateUtils.addSeconds;
-
-import java.util.Date;
-
-import org.openmrs.api.APIException;
-
-/**
- * Duration represented using SNOMED CT duration codes
- * 
- * @since 1.10
- */
-public class Duration {
-	
-	public static final String SNOMED_CT_SECONDS_CODE = "257997001";
-	
-	public static final String SNOMED_CT_MINUTES_CODE = "258701004";
-	
-	public static final String SNOMED_CT_HOURS_CODE = "258702006";
-	
-	public static final String SNOMED_CT_DAYS_CODE = "258703001";
-	
-	public static final String SNOMED_CT_WEEKS_CODE = "258705008";
-	
-	public static final String SNOMED_CT_MONTHS_CODE = "258706009";
-	
-	public static final String SNOMED_CT_YEARS_CODE = "258707000";
-	
-	public static final String SNOMED_CT_RECURRING_INTERVAL_CODE = "252109000";
-	
-	public static final String SNOMED_CT_CONCEPT_SOURCE_HL7_CODE = "SCT";
-	
-	private static final int SECONDS_PER_MINUTE = 60;
-	
-	private static final int MINUTES_PER_HOUR = 60;
-	
-	private static final int HOURS_PER_DAY = 24;
-	
-	private static final int SECONDS_PER_HOUR = SECONDS_PER_MINUTE * MINUTES_PER_HOUR;
-	
-	private static final int SECONDS_PER_DAY = SECONDS_PER_HOUR * HOURS_PER_DAY;
-	
-	private final Integer duration;
-	
-	private final String code;
-	
-	public Duration(Integer duration, String code) {
-		this.duration = duration;
-		this.code = code;
-	}
-	
-	/**
-	 * Add this duration to given startDate
-	 * 
-	 * @param startDate
-	 * @param frequency is used to calculate time to be added to startDate when duration unit is
-	 *            'Recurring Interval'
-	 * @return date which is startDate plus duration
-	 */
-	public Date addToDate(Date startDate, OrderFrequency frequency) {
-		if (SNOMED_CT_SECONDS_CODE.equals(code)) {
-			return addSeconds(startDate, this.duration);
-		}
-		if (SNOMED_CT_MINUTES_CODE.equals(code)) {
-			return addMinutes(startDate, this.duration);
-		}
-		if (SNOMED_CT_HOURS_CODE.equals(code)) {
-			return addHours(startDate, this.duration);
-		}
-		if (SNOMED_CT_DAYS_CODE.equals(code)) {
-			return addDays(startDate, this.duration);
-		}
-		if (SNOMED_CT_WEEKS_CODE.equals(code)) {
-			return addWeeks(startDate, this.duration);
-		}
-		if (SNOMED_CT_MONTHS_CODE.equals(code)) {
-			return addMonths(startDate, this.duration);
-		}
-		if (SNOMED_CT_YEARS_CODE.equals(code)) {
-			return addYears(startDate, this.duration);
-		}
-		if (SNOMED_CT_RECURRING_INTERVAL_CODE.equals(code)) {
-<<<<<<< HEAD
-			if (frequency == null)
-				throw new APIException("Duration.error.frequency.null", (Object[]) null);
-=======
-			if (frequency == null) {
-				throw new APIException("Frequency can not be null when duration in Recurring Interval");
-			}
->>>>>>> 855bf8c0
-			return addSeconds(startDate, (int) (this.duration * SECONDS_PER_DAY / frequency.getFrequencyPerDay()));
-		} else {
-			throw new APIException("Duration.unknown.code", new Object[] { code });
-		}
-	}
-	
-	/**
-	 * Returns concept reference term code of the mapping to the SNOMED CT concept source
-	 * 
-	 * @param durationUnits
-	 * @return a string which is reference term code
-	 * @should return null if the concept has no mapping to the SNOMED CT source
-	 * @should return the code for the term of the mapping to the SNOMED CT source
-	 */
-	public static String getCode(Concept durationUnits) {
-		for (ConceptMap conceptMapping : durationUnits.getConceptMappings()) {
-			ConceptReferenceTerm conceptReferenceTerm = conceptMapping.getConceptReferenceTerm();
-			if (ConceptMapType.SAME_AS_MAP_TYPE_UUID.equals(conceptMapping.getConceptMapType().getUuid())
-			        && Duration.SNOMED_CT_CONCEPT_SOURCE_HL7_CODE.equals(conceptReferenceTerm.getConceptSource()
-			                .getHl7Code())) {
-				return conceptReferenceTerm.getCode();
-			}
-		}
-		return null;
-	}
-}
+/**
+ * The contents of this file are subject to the OpenMRS Public License
+ * Version 1.0 (the "License"); you may not use this file except in
+ * compliance with the License. You may obtain a copy of the License at
+ * http://license.openmrs.org
+ *
+ * Software distributed under the License is distributed on an "AS IS"
+ * basis, WITHOUT WARRANTY OF ANY KIND, either express or implied. See the
+ * License for the specific language governing rights and limitations
+ * under the License.
+ *
+ * Copyright (C) OpenMRS, LLC.  All Rights Reserved.
+ */
+package org.openmrs;
+
+import static org.apache.commons.lang.time.DateUtils.addHours;
+import static org.apache.commons.lang.time.DateUtils.addMinutes;
+import static org.apache.commons.lang.time.DateUtils.addMonths;
+import static org.apache.commons.lang.time.DateUtils.addWeeks;
+import static org.apache.commons.lang.time.DateUtils.addYears;
+import static org.apache.commons.lang3.time.DateUtils.addDays;
+import static org.apache.commons.lang3.time.DateUtils.addSeconds;
+
+import java.util.Date;
+
+import org.openmrs.api.APIException;
+
+/**
+ * Duration represented using SNOMED CT duration codes
+ * 
+ * @since 1.10
+ */
+public class Duration {
+	
+	public static final String SNOMED_CT_SECONDS_CODE = "257997001";
+	
+	public static final String SNOMED_CT_MINUTES_CODE = "258701004";
+	
+	public static final String SNOMED_CT_HOURS_CODE = "258702006";
+	
+	public static final String SNOMED_CT_DAYS_CODE = "258703001";
+	
+	public static final String SNOMED_CT_WEEKS_CODE = "258705008";
+	
+	public static final String SNOMED_CT_MONTHS_CODE = "258706009";
+	
+	public static final String SNOMED_CT_YEARS_CODE = "258707000";
+	
+	public static final String SNOMED_CT_RECURRING_INTERVAL_CODE = "252109000";
+	
+	public static final String SNOMED_CT_CONCEPT_SOURCE_HL7_CODE = "SCT";
+	
+	private static final int SECONDS_PER_MINUTE = 60;
+	
+	private static final int MINUTES_PER_HOUR = 60;
+	
+	private static final int HOURS_PER_DAY = 24;
+	
+	private static final int SECONDS_PER_HOUR = SECONDS_PER_MINUTE * MINUTES_PER_HOUR;
+	
+	private static final int SECONDS_PER_DAY = SECONDS_PER_HOUR * HOURS_PER_DAY;
+	
+	private final Integer duration;
+	
+	private final String code;
+	
+	public Duration(Integer duration, String code) {
+		this.duration = duration;
+		this.code = code;
+	}
+	
+	/**
+	 * Add this duration to given startDate
+	 * 
+	 * @param startDate
+	 * @param frequency is used to calculate time to be added to startDate when duration unit is
+	 *            'Recurring Interval'
+	 * @return date which is startDate plus duration
+	 */
+	public Date addToDate(Date startDate, OrderFrequency frequency) {
+		if (SNOMED_CT_SECONDS_CODE.equals(code)) {
+			return addSeconds(startDate, this.duration);
+		}
+		if (SNOMED_CT_MINUTES_CODE.equals(code)) {
+			return addMinutes(startDate, this.duration);
+		}
+		if (SNOMED_CT_HOURS_CODE.equals(code)) {
+			return addHours(startDate, this.duration);
+		}
+		if (SNOMED_CT_DAYS_CODE.equals(code)) {
+			return addDays(startDate, this.duration);
+		}
+		if (SNOMED_CT_WEEKS_CODE.equals(code)) {
+			return addWeeks(startDate, this.duration);
+		}
+		if (SNOMED_CT_MONTHS_CODE.equals(code)) {
+			return addMonths(startDate, this.duration);
+		}
+		if (SNOMED_CT_YEARS_CODE.equals(code)) {
+			return addYears(startDate, this.duration);
+		}
+		if (SNOMED_CT_RECURRING_INTERVAL_CODE.equals(code)) {
+			if (frequency == null)
+				throw new APIException("Duration.error.frequency.null", (Object[]) null);
+			return addSeconds(startDate, (int) (this.duration * SECONDS_PER_DAY / frequency.getFrequencyPerDay()));
+		} else {
+			throw new APIException("Duration.unknown.code", new Object[] { code });
+		}
+	}
+	
+	/**
+	 * Returns concept reference term code of the mapping to the SNOMED CT concept source
+	 * 
+	 * @param durationUnits
+	 * @return a string which is reference term code
+	 * @should return null if the concept has no mapping to the SNOMED CT source
+	 * @should return the code for the term of the mapping to the SNOMED CT source
+	 */
+	public static String getCode(Concept durationUnits) {
+		for (ConceptMap conceptMapping : durationUnits.getConceptMappings()) {
+			ConceptReferenceTerm conceptReferenceTerm = conceptMapping.getConceptReferenceTerm();
+			if (ConceptMapType.SAME_AS_MAP_TYPE_UUID.equals(conceptMapping.getConceptMapType().getUuid())
+			        && Duration.SNOMED_CT_CONCEPT_SOURCE_HL7_CODE.equals(conceptReferenceTerm.getConceptSource()
+			                .getHl7Code())) {
+				return conceptReferenceTerm.getCode();
+			}
+		}
+		return null;
+	}
+}